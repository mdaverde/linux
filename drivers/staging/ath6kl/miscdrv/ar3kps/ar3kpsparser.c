/*
 * Copyright (c) 2004-2010 Atheros Communications Inc.
 * All rights reserved.
 *
 * This file implements the Atheros PS and patch parser.
 * It implements APIs to parse data buffer with patch and PS information and convert it to HCI commands.
 *
 *
 *
 * ar3kpsparser.c
 *
 *
 *
 * The software source and binaries included in this development package are
 * licensed, not sold. You, or your company, received the package under one
 * or more license agreements. The rights granted to you are specifically
 * listed in these license agreement(s). All other rights remain with Atheros
 * Communications, Inc., its subsidiaries, or the respective owner including
 * those listed on the included copyright notices..  Distribution of any
 * portion of this package must be in strict compliance with the license
 * agreement(s) terms.
 *
 *
 *
 */


#include "ar3kpsparser.h"

#include <linux/ctype.h>
#include <linux/kernel.h>

#define BD_ADDR_SIZE            6
#define WRITE_PATCH             8
#define ENABLE_PATCH            11
#define PS_RESET                2
#define PS_WRITE                1
#define PS_VERIFY_CRC           9
#define CHANGE_BDADDR           15

#define HCI_COMMAND_HEADER      7

#define HCI_EVENT_SIZE          7

#define WRITE_PATCH_COMMAND_STATUS_OFFSET 5

#define PS_RAM_SIZE	2048

#define RAM_PS_REGION           (1<<0)
#define RAM_PATCH_REGION        (1<<1)
#define RAMPS_MAX_PS_DATA_PER_TAG         20000
#define MAX_RADIO_CFG_TABLE_SIZE  244
#define RAMPS_MAX_PS_TAGS_PER_FILE        50

#define PS_MAX_LEN                        500 
#define LINE_SIZE_MAX                     (PS_MAX_LEN *2) 

/* Constant values used by parser */
#define BYTES_OF_PS_DATA_PER_LINE         16
#define RAMPS_MAX_PS_DATA_PER_TAG         20000


/* Number pf PS/Patch entries in an HCI packet */
#define MAX_BYTE_LENGTH                   244

#define SKIP_BLANKS(str) while (*str == ' ') str++

enum MinBootFileFormatE
{
   MB_FILEFORMAT_RADIOTBL,
   MB_FILEFORMAT_PATCH,
   MB_FILEFORMAT_COEXCONFIG
};

enum RamPsSection
{
   RAM_PS_SECTION,
   RAM_PATCH_SECTION,
   RAM_DYN_MEM_SECTION
};

enum eType {
   eHex,
   edecimal
};


typedef struct tPsTagEntry
{
   u32 TagId;
   u32 TagLen;
   u8 *TagData;
} tPsTagEntry, *tpPsTagEntry;

typedef struct tRamPatch
{
   u16 Len;
   u8 *Data;
} tRamPatch, *ptRamPatch;



struct st_ps_data_format {
   enum eType   eDataType;
   bool    bIsArray;
};

struct st_read_status {
    unsigned uTagID;
    unsigned uSection;
    unsigned uLineCount;
    unsigned uCharCount;
    unsigned uByteCount;
};


/* Stores the number of PS Tags */
static u32 Tag_Count = 0;

/* Stores the number of patch commands */
static u32 Patch_Count = 0;
static u32 Total_tag_lenght = 0;
bool BDADDR = false;
u32 StartTagId;

tPsTagEntry PsTagEntry[RAMPS_MAX_PS_TAGS_PER_FILE];
tRamPatch   RamPatch[MAX_NUM_PATCH_ENTRY];


int AthParseFilesUnified(u8 *srcbuffer,u32 srclen, int FileFormat);
char AthReadChar(u8 *buffer, u32 len,u32 *pos);
char *AthGetLine(char *buffer, int maxlen, u8 *srcbuffer,u32 len,u32 *pos);
static int AthPSCreateHCICommand(u8 Opcode, u32 Param1,struct ps_cmd_packet *PSPatchPacket,u32 *index);

/* Function to reads the next character from the input buffer */
char AthReadChar(u8 *buffer, u32 len,u32 *pos)
{
    char Ch;
    if(buffer == NULL || *pos >=len )
    {
        return '\0';
    } else {
        Ch = buffer[*pos];
        (*pos)++;
        return Ch;
    }
}
/* PS parser helper function */
unsigned int uGetInputDataFormat(char *pCharLine, struct st_ps_data_format *pstFormat)
{
    if(pCharLine[0] != '[') {
        pstFormat->eDataType = eHex;
        pstFormat->bIsArray = true;
        return 0;
    }
    switch(pCharLine[1]) {
        case 'H':
        case 'h':
        if(pCharLine[2]==':') {
            if((pCharLine[3]== 'a') || (pCharLine[3]== 'A')) {
                if(pCharLine[4] == ']') {
                    pstFormat->eDataType = eHex;
                    pstFormat->bIsArray = true;
                    pCharLine += 5;
                    return 0;
                }
                else {
                       AR_DEBUG_PRINTF(ATH_DEBUG_ERR,("Illegal Data format\n")); //[H:A
                    return 1;
                }
            }
            if((pCharLine[3]== 'S') || (pCharLine[3]== 's')) {
                if(pCharLine[4] == ']') {
                    pstFormat->eDataType = eHex;
                    pstFormat->bIsArray = false;
                    pCharLine += 5;
                    return 0;
                }
                else {
                       AR_DEBUG_PRINTF(ATH_DEBUG_ERR,("Illegal Data format\n")); //[H:A
                    return 1;
                }
            }
            else if(pCharLine[3] == ']') {         //[H:]
                pstFormat->eDataType = eHex;
                pstFormat->bIsArray = true;
                pCharLine += 4;
                return 0;
            }
            else {                            //[H:
                AR_DEBUG_PRINTF(ATH_DEBUG_ERR,("Illegal Data format\n"));
                return 1;                    
            }
        }
        else if(pCharLine[2]==']') {    //[H]
            pstFormat->eDataType = eHex;
            pstFormat->bIsArray = true;
            pCharLine += 3;
            return 0;
        }
        else {                      //[H
            AR_DEBUG_PRINTF(ATH_DEBUG_ERR,("Illegal Data format\n"));
            return 1;            
        }
        break;

        case 'A':
        case 'a':
        if(pCharLine[2]==':') {
            if((pCharLine[3]== 'h') || (pCharLine[3]== 'H')) {
                if(pCharLine[4] == ']') {
                    pstFormat->eDataType = eHex;
                    pstFormat->bIsArray = true;
                    pCharLine += 5;
                    return 0;
                }
                else {
                    AR_DEBUG_PRINTF(ATH_DEBUG_ERR,("Illegal Data format 1\n")); //[A:H
                    return 1;
                }
             }
            else if(pCharLine[3]== ']') {         //[A:]
                pstFormat->eDataType = eHex;
                pstFormat->bIsArray = true;
                pCharLine += 4;
                return 0;
            }
            else {                            //[A:
                AR_DEBUG_PRINTF(ATH_DEBUG_ERR,("Illegal Data format 2\n"));
                return 1;                    
            }
        }
        else if(pCharLine[2]==']') {    //[H]
            pstFormat->eDataType = eHex;
            pstFormat->bIsArray = true;
            pCharLine += 3;
            return 0;
        }
        else {                      //[H
            AR_DEBUG_PRINTF(ATH_DEBUG_ERR,("Illegal Data format 3\n"));
            return 1;            
        }
        break;

        case 'S':
        case 's':
        if(pCharLine[2]==':') {
            if((pCharLine[3]== 'h') || (pCharLine[3]== 'H')) {
                if(pCharLine[4] == ']') {
                    pstFormat->eDataType = eHex;
                    pstFormat->bIsArray = true;
                    pCharLine += 5;
                    return 0;
                }
                else {
                    AR_DEBUG_PRINTF(ATH_DEBUG_ERR,("Illegal Data format 5\n")); //[A:H
                    return 1;
                }
             }
            else if(pCharLine[3]== ']') {         //[A:]
                pstFormat->eDataType = eHex;
                pstFormat->bIsArray = true;
                pCharLine += 4;
                return 0;
            }
            else {                            //[A:
                AR_DEBUG_PRINTF(ATH_DEBUG_ERR,("Illegal Data format 6\n"));
                return 1;                    
            }
        }
        else if(pCharLine[2]==']') {    //[H]
            pstFormat->eDataType = eHex;
            pstFormat->bIsArray = true;
            pCharLine += 3;
            return 0;
        }
        else {                      //[H
            AR_DEBUG_PRINTF(ATH_DEBUG_ERR,("Illegal Data format 7\n"));
            return 1;            
        }
        break;
    
        default:
        AR_DEBUG_PRINTF(ATH_DEBUG_ERR,("Illegal Data format 8\n"));
        return 1;
    }
}

unsigned int uReadDataInSection(char *pCharLine, struct st_ps_data_format stPS_DataFormat)
{
    char *pTokenPtr = pCharLine;

    if(pTokenPtr[0] == '[') {
        while(pTokenPtr[0] != ']' && pTokenPtr[0] != '\0') {
            pTokenPtr++;
        }
        if(pTokenPtr[0] == '\0') {
            return (0x0FFF);
        }
        pTokenPtr++;
            

    }
    if(stPS_DataFormat.eDataType == eHex) {
        if(stPS_DataFormat.bIsArray == true) {
            //Not implemented
            return (0x0FFF);
        }
        else {
            return (A_STRTOL(pTokenPtr, NULL, 16));
        }
    }
    else {
        //Not implemented
        return (0x0FFF);
    }
}
int AthParseFilesUnified(u8 *srcbuffer,u32 srclen, int FileFormat)
{
   char *Buffer;
   char *pCharLine;
   u8 TagCount;
   u16 ByteCount;
   u8 ParseSection=RAM_PS_SECTION;
   u32 pos;



   int uReadCount;
   struct st_ps_data_format stPS_DataFormat;
   struct st_read_status   stReadStatus = {0, 0, 0,0};
   pos = 0;
   Buffer = NULL;

   if (srcbuffer == NULL || srclen == 0)
   {
      AR_DEBUG_PRINTF(ATH_DEBUG_ERR, ("Could not open .\n"));
      return A_ERROR;
   }
   TagCount = 0;
   ByteCount = 0;
   Buffer = A_MALLOC(LINE_SIZE_MAX + 1);
   if(NULL == Buffer) {
       return A_ERROR;
   }
   if (FileFormat == MB_FILEFORMAT_PATCH)
   {
      int LineRead = 0;
      while((pCharLine = AthGetLine(Buffer, LINE_SIZE_MAX, srcbuffer,srclen,&pos)) != NULL)
      {

         SKIP_BLANKS(pCharLine);

         // Comment line or empty line
         if ((pCharLine[0] == '/') && (pCharLine[1] == '/'))
         {
            continue;
         }
         
         if ((pCharLine[0] == '#')) { 
             if (stReadStatus.uSection != 0)
             {
                 AR_DEBUG_PRINTF(ATH_DEBUG_ERR,("error\n"));
                 if(Buffer != NULL) {
                     kfree(Buffer);
                 }
                 return A_ERROR;
             }
             else {
                 stReadStatus.uSection = 1;
                 continue;
             }
         }
         if ((pCharLine[0] == '/') && (pCharLine[1] == '*'))
         {
            pCharLine+=2;
            SKIP_BLANKS(pCharLine);

            if(!strncmp(pCharLine,"PA",2)||!strncmp(pCharLine,"Pa",2)||!strncmp(pCharLine,"pa",2))
                ParseSection=RAM_PATCH_SECTION;

            if(!strncmp(pCharLine,"DY",2)||!strncmp(pCharLine,"Dy",2)||!strncmp(pCharLine,"dy",2))
                ParseSection=RAM_DYN_MEM_SECTION;

            if(!strncmp(pCharLine,"PS",2)||!strncmp(pCharLine,"Ps",2)||!strncmp(pCharLine,"ps",2))
                ParseSection=RAM_PS_SECTION;

            LineRead = 0;
            stReadStatus.uSection = 0;

            continue;
    }
         
         switch(ParseSection)
         {
             case RAM_PS_SECTION:
             {
                 if (stReadStatus.uSection == 1)  //TagID
                 {
                    SKIP_BLANKS(pCharLine);
                    if(uGetInputDataFormat(pCharLine, &stPS_DataFormat)) {
                        AR_DEBUG_PRINTF(ATH_DEBUG_ERR,("uGetInputDataFormat fail\n"));
                     if(Buffer != NULL) {
                             kfree(Buffer);
                     }
                        return A_ERROR;
                    }    
                    //pCharLine +=5;
                    PsTagEntry[TagCount].TagId = uReadDataInSection(pCharLine, stPS_DataFormat);                            
                    AR_DEBUG_PRINTF(ATH_DEBUG_ERR,(" TAG ID %d \n",PsTagEntry[TagCount].TagId));

                    //AR_DEBUG_PRINTF(ATH_DEBUG_ERR,("tag # %x\n", PsTagEntry[TagCount].TagId);
                    if (TagCount == 0)
                    {
                       StartTagId = PsTagEntry[TagCount].TagId;
                    }
                    stReadStatus.uSection = 2;
                 }
                 else if (stReadStatus.uSection == 2) //TagLength
                 {
            
                    if(uGetInputDataFormat(pCharLine, &stPS_DataFormat)) {
                        AR_DEBUG_PRINTF(ATH_DEBUG_ERR,("uGetInputDataFormat fail \n"));
                     if(Buffer != NULL) {
                             kfree(Buffer);
                     }
                        return A_ERROR;
                    }
                    //pCharLine +=5;
                    ByteCount = uReadDataInSection(pCharLine, stPS_DataFormat);

                    //AR_DEBUG_PRINTF(ATH_DEBUG_ERR,("tag length %x\n", ByteCount));
                    if (ByteCount > LINE_SIZE_MAX/2)
                    {
                     if(Buffer != NULL) {
                             kfree(Buffer);
                     }
                       return A_ERROR;
                    }
                    PsTagEntry[TagCount].TagLen = ByteCount;
                    PsTagEntry[TagCount].TagData = (u8 *)A_MALLOC(ByteCount);
                    AR_DEBUG_PRINTF(ATH_DEBUG_ERR,(" TAG Length %d  Tag Index %d \n",PsTagEntry[TagCount].TagLen,TagCount));
                    stReadStatus.uSection = 3;
                    stReadStatus.uLineCount = 0;
                 }
                 else if( stReadStatus.uSection == 3) {  //Data

                    if(stReadStatus.uLineCount == 0) {
                        if(uGetInputDataFormat(pCharLine,&stPS_DataFormat)) {
                            AR_DEBUG_PRINTF(ATH_DEBUG_ERR,("uGetInputDataFormat Fail\n"));
                            if(Buffer != NULL) {
                                 kfree(Buffer);
                         }
                            return A_ERROR;
                        }
                        //pCharLine +=5;
                    }
           SKIP_BLANKS(pCharLine);
                    stReadStatus.uCharCount = 0;
            if(pCharLine[stReadStatus.uCharCount] == '[') {
            while(pCharLine[stReadStatus.uCharCount] != ']' && pCharLine[stReadStatus.uCharCount] != '\0' ) {
                            stReadStatus.uCharCount++;
            }
            if(pCharLine[stReadStatus.uCharCount] == ']' ) {
                            stReadStatus.uCharCount++;
            } else {
                            stReadStatus.uCharCount = 0;
            }
            }
                    uReadCount = (ByteCount > BYTES_OF_PS_DATA_PER_LINE)? BYTES_OF_PS_DATA_PER_LINE: ByteCount;
                    //AR_DEBUG_PRINTF(ATH_DEBUG_ERR,(" "));
                    if((stPS_DataFormat.eDataType == eHex) && stPS_DataFormat.bIsArray == true) {
                       while(uReadCount > 0) {
                           PsTagEntry[TagCount].TagData[stReadStatus.uByteCount] =
                                                     (u8)(hex_to_bin(pCharLine[stReadStatus.uCharCount]) << 4)
                                                     | (u8)(hex_to_bin(pCharLine[stReadStatus.uCharCount + 1]));

                           PsTagEntry[TagCount].TagData[stReadStatus.uByteCount+1] =
                                                     (u8)(hex_to_bin(pCharLine[stReadStatus.uCharCount + 3]) << 4)
                                                     | (u8)(hex_to_bin(pCharLine[stReadStatus.uCharCount + 4]));

                           stReadStatus.uCharCount += 6; // read two bytes, plus a space;
                           stReadStatus.uByteCount += 2;
                           uReadCount -= 2;
                       }
                       if(ByteCount > BYTES_OF_PS_DATA_PER_LINE) {
                              ByteCount -= BYTES_OF_PS_DATA_PER_LINE;
                       }
                       else {
                          ByteCount = 0;
                       }
                    }
                    else {
                        //to be implemented
                    }

                    stReadStatus.uLineCount++;
                    
                    if(ByteCount == 0) {
                        stReadStatus.uSection = 0;
                        stReadStatus.uCharCount = 0;
                        stReadStatus.uLineCount = 0;
                        stReadStatus.uByteCount = 0;
                    }
                    else { 
                        stReadStatus.uCharCount = 0;
                    }

                    if((stReadStatus.uSection == 0)&&(++TagCount == RAMPS_MAX_PS_TAGS_PER_FILE))
                    {
                       AR_DEBUG_PRINTF(ATH_DEBUG_ERR,("\n Buffer over flow PS File too big!!!"));
                       if(Buffer != NULL) {
                           kfree(Buffer);
                       }
                       return A_ERROR;
                       //Sleep (3000);
                       //exit(1);
                    }
        
                 }
             }

             break;
             default:
             {
                   if(Buffer != NULL) {
                       kfree(Buffer);
                   }
                   return A_ERROR;
             }
             break;
         }
         LineRead++;
      }
      Tag_Count = TagCount;
      AR_DEBUG_PRINTF(ATH_DEBUG_ERR,("Number of Tags %d\n", Tag_Count));
   }


   if (TagCount > RAMPS_MAX_PS_TAGS_PER_FILE)
   {

      if(Buffer != NULL) {
           kfree(Buffer);
      }
      return A_ERROR;
   }

   if(Buffer != NULL) {
        kfree(Buffer);
   }
   return 0;

}



/********************/


int GetNextTwoChar(u8 *srcbuffer,u32 len, u32 *pos, char *buffer)
{
    unsigned char ch;

    ch = AthReadChar(srcbuffer,len,pos);
    if(ch != '\0' && isxdigit(ch)) {
        buffer[0] =  ch;
    } else 
    {
        return A_ERROR;
    }
    ch = AthReadChar(srcbuffer,len,pos);
    if(ch != '\0' && isxdigit(ch)) {
        buffer[1] =  ch;
    } else 
    {
        return A_ERROR;
    }
    return 0;
}

int AthDoParsePatch(u8 *patchbuffer, u32 patchlen)
{

    char Byte[3];
    char Line[MAX_BYTE_LENGTH + 1];
    int    ByteCount,ByteCount_Org;
    int count;
    int i,j,k;
    int data;
    u32 filepos;
    Byte[2] = '\0';
    j = 0;
    filepos = 0;
    Patch_Count = 0;

    while(NULL != AthGetLine(Line,MAX_BYTE_LENGTH,patchbuffer,patchlen,&filepos)) {
        if(strlen(Line) <= 1 || !isxdigit(Line[0])) {
            continue;
        } else {
            break;
        }
    }
    ByteCount = A_STRTOL(Line, NULL, 16);
    ByteCount_Org = ByteCount;

    while(ByteCount > MAX_BYTE_LENGTH){

        /* Handle case when the number of patch buffer is more than the 20K */
        if(MAX_NUM_PATCH_ENTRY == Patch_Count) {
            for(i = 0; i < Patch_Count; i++) {
                kfree(RamPatch[i].Data);
            }
            return A_ERROR;
        }
        RamPatch[Patch_Count].Len= MAX_BYTE_LENGTH;
        RamPatch[Patch_Count].Data = (u8 *)A_MALLOC(MAX_BYTE_LENGTH);
        Patch_Count ++;


        ByteCount= ByteCount - MAX_BYTE_LENGTH;
    }

    RamPatch[Patch_Count].Len= (ByteCount & 0xFF);
    if(ByteCount != 0) {
        RamPatch[Patch_Count].Data = (u8 *)A_MALLOC(ByteCount);
        Patch_Count ++;
    }
    count = 0;
    while(ByteCount_Org > MAX_BYTE_LENGTH){
        AR_DEBUG_PRINTF(ATH_DEBUG_ERR,(" Index [%d]\n",j));
        for (i = 0,k=0; i < MAX_BYTE_LENGTH*2; i += 2,k++,count +=2) {
            if(GetNextTwoChar(patchbuffer,patchlen,&filepos,Byte) == A_ERROR) {
                return A_ERROR;
            }
            data = A_STRTOUL(&Byte[0], NULL, 16);
            RamPatch[j].Data[k] = (data & 0xFF);


        }
        j++;
        ByteCount_Org = ByteCount_Org - MAX_BYTE_LENGTH;
    }
    if(j == 0){
        j++;
    }
    AR_DEBUG_PRINTF(ATH_DEBUG_ERR,(" Index [%d]\n",j));
    for (k=0; k < ByteCount_Org; i += 2,k++,count+=2) {
        if(GetNextTwoChar(patchbuffer,patchlen,&filepos,Byte) == A_ERROR) {
            return A_ERROR;
        }
        data = A_STRTOUL(Byte, NULL, 16);
        RamPatch[j].Data[k] = (data & 0xFF);


    }
    return 0;
}


/********************/
int AthDoParsePS(u8 *srcbuffer, u32 srclen)
{
    int status;
    int i;
    bool BDADDR_Present = false;

    Tag_Count = 0;

    Total_tag_lenght = 0;
    BDADDR = false;


    status = A_ERROR;

    if(NULL != srcbuffer && srclen != 0)
    {
        AR_DEBUG_PRINTF(ATH_DEBUG_ERR,("File Open Operation Successful\n"));

        status = AthParseFilesUnified(srcbuffer,srclen,MB_FILEFORMAT_PATCH); 
    }
    


        if(Tag_Count == 0){
                Total_tag_lenght = 10;

        }
        else{
                for(i=0; i<Tag_Count; i++){
                        if(PsTagEntry[i].TagId == 1){
                                BDADDR_Present = true;
                                AR_DEBUG_PRINTF(ATH_DEBUG_ERR,("BD ADDR is present in Patch File \r\n"));

                        }
                        if(PsTagEntry[i].TagLen % 2 == 1){
                                Total_tag_lenght = Total_tag_lenght + PsTagEntry[i].TagLen + 1;
                        }
                        else{
                                Total_tag_lenght = Total_tag_lenght + PsTagEntry[i].TagLen;
                        }

                }
        }

        if(Tag_Count > 0 && !BDADDR_Present){
                AR_DEBUG_PRINTF(ATH_DEBUG_ERR,("BD ADDR is not present adding 10 extra bytes \r\n"));
                Total_tag_lenght=Total_tag_lenght + 10;
        }
        Total_tag_lenght = Total_tag_lenght+ 10 + (Tag_Count*4);
    AR_DEBUG_PRINTF(ATH_DEBUG_ERR,("** Total Length %d\n",Total_tag_lenght));


    return status;
}
char *AthGetLine(char *buffer, int maxlen, u8 *srcbuffer,u32 len,u32 *pos)
{

    int count;
    static short flag;
    char CharRead;
    count = 0;
    flag = A_ERROR;

    do
    {
        CharRead = AthReadChar(srcbuffer,len,pos);
        if( CharRead == '\0' ) {
            buffer[count+1] = '\0';
            if(count == 0) {
                return NULL;
            }
            else {
                return buffer;
            }
        }

        if(CharRead == 13) {
        } else if(CharRead == 10) {
            buffer[count] ='\0';  
            flag = A_ERROR;
            return buffer;
        }else {
            buffer[count++] = CharRead;
        }

    }
    while(count < maxlen-1 && CharRead != '\0');
    buffer[count] = '\0';

    return buffer;
}

static void LoadHeader(u8 *HCI_PS_Command,u8 opcode,int length,int index){

        HCI_PS_Command[0]= 0x0B;
        HCI_PS_Command[1]= 0xFC;
        HCI_PS_Command[2]= length + 4;
        HCI_PS_Command[3]= opcode;
        HCI_PS_Command[4]= (index & 0xFF);
        HCI_PS_Command[5]= ((index>>8) & 0xFF);
        HCI_PS_Command[6]= length;
}

/////////////////////////
//
int AthCreateCommandList(struct ps_cmd_packet **HciPacketList, u32 *numPackets)
{

    u8 count;
    u32 NumcmdEntry = 0;

    u32 Crc = 0;
    *numPackets = 0;


    if(Patch_Count > 0)
            Crc |= RAM_PATCH_REGION;
    if(Tag_Count > 0)
            Crc |= RAM_PS_REGION;
    AR_DEBUG_PRINTF(ATH_DEBUG_ERR,("PS Thread Started CRC %x Patch Count %d  Tag Count %d \n",Crc,Patch_Count,Tag_Count));
    
    if(Patch_Count || Tag_Count ){
    NumcmdEntry+=(2 + Patch_Count + Tag_Count); /* CRC Packet + PS Reset Packet  + Patch List + PS List*/
        if(Patch_Count > 0) {
            NumcmdEntry++; /* Patch Enable Command */
        }
           AR_DEBUG_PRINTF(ATH_DEBUG_ERR,("Num Cmd Entries %d Size  %d  \r\n",NumcmdEntry,(u32)sizeof(struct ps_cmd_packet) * NumcmdEntry));
        (*HciPacketList) = A_MALLOC(sizeof(struct ps_cmd_packet) * NumcmdEntry);
    if(NULL == *HciPacketList) {
               AR_DEBUG_PRINTF(ATH_DEBUG_ERR,("memory allocation failed  \r\n"));
        }
        AthPSCreateHCICommand(PS_VERIFY_CRC,Crc,*HciPacketList,numPackets);
        if(Patch_Count > 0){
            AR_DEBUG_PRINTF(ATH_DEBUG_ERR,("*** Write Patch**** \r\n"));
                AthPSCreateHCICommand(WRITE_PATCH,Patch_Count,*HciPacketList,numPackets);
                AR_DEBUG_PRINTF(ATH_DEBUG_ERR,("*** Enable Patch**** \r\n"));
                AthPSCreateHCICommand(ENABLE_PATCH,0,*HciPacketList,numPackets);
        }

        AR_DEBUG_PRINTF(ATH_DEBUG_ERR,("*** PS Reset**** %d[0x%x] \r\n",PS_RAM_SIZE,PS_RAM_SIZE));
		AthPSCreateHCICommand(PS_RESET,PS_RAM_SIZE,*HciPacketList,numPackets);
        if(Tag_Count > 0){
            AR_DEBUG_PRINTF(ATH_DEBUG_ERR,("*** PS Write**** \r\n"));
                AthPSCreateHCICommand(PS_WRITE,Tag_Count,*HciPacketList,numPackets);
        }    
    }
    if(!BDADDR){
        AR_DEBUG_PRINTF(ATH_DEBUG_ERR,("BD ADDR not present \r\n"));
    
    }
    for(count = 0; count < Patch_Count; count++) {

        AR_DEBUG_PRINTF(ATH_DEBUG_ERR,("Freeing Patch Buffer %d \r\n",count));
        kfree(RamPatch[Patch_Count].Data);
    }

    for(count = 0; count < Tag_Count; count++) {

        AR_DEBUG_PRINTF(ATH_DEBUG_ERR,("Freeing PS Buffer %d \r\n",count));
        kfree(PsTagEntry[count].TagData);
    }

/* 
 *  SDIO Transport uses synchronous mode of data transfer 
 *  So, AthPSOperations() call returns only after receiving the 
 *  command complete event.
 */
    return *numPackets;
}


////////////////////////

/////////////
static int AthPSCreateHCICommand(u8 Opcode, u32 Param1,struct ps_cmd_packet *PSPatchPacket,u32 *index)
{
    u8 *HCI_PS_Command;
    u32 Length;
    int i,j;
    
    switch(Opcode)
    {
    case WRITE_PATCH:


         for(i=0;i< Param1;i++){

             HCI_PS_Command = (u8 *) A_MALLOC(RamPatch[i].Len+HCI_COMMAND_HEADER);
             AR_DEBUG_PRINTF(ATH_DEBUG_ERR,("Allocated Buffer Size %d\n",RamPatch[i].Len+HCI_COMMAND_HEADER));
                 if(HCI_PS_Command == NULL){
                     AR_DEBUG_PRINTF(ATH_DEBUG_ERR,("MALLOC Failed\r\n"));
                         return A_ERROR;
                 }
                 memset (HCI_PS_Command, 0, RamPatch[i].Len+HCI_COMMAND_HEADER);
                 LoadHeader(HCI_PS_Command,Opcode,RamPatch[i].Len,i);
                 for(j=0;j<RamPatch[i].Len;j++){
                        HCI_PS_Command[HCI_COMMAND_HEADER+j]=RamPatch[i].Data[j];
                 }
                 PSPatchPacket[*index].Hcipacket = HCI_PS_Command;
                 PSPatchPacket[*index].packetLen = RamPatch[i].Len+HCI_COMMAND_HEADER;
                 (*index)++;

          
         }

    break;

    case ENABLE_PATCH:


         Length = 0;
         i= 0;
         HCI_PS_Command = (u8 *) A_MALLOC(Length+HCI_COMMAND_HEADER);
         if(HCI_PS_Command == NULL){
             AR_DEBUG_PRINTF(ATH_DEBUG_ERR,("MALLOC Failed\r\n"));
            return A_ERROR;
         }

         memset (HCI_PS_Command, 0, Length+HCI_COMMAND_HEADER);
         LoadHeader(HCI_PS_Command,Opcode,Length,i);
         PSPatchPacket[*index].Hcipacket = HCI_PS_Command;
         PSPatchPacket[*index].packetLen = Length+HCI_COMMAND_HEADER;
         (*index)++;

    break;

    case PS_RESET:
                        Length = 0x06;
                        i=0;
                        HCI_PS_Command = (u8 *) A_MALLOC(Length+HCI_COMMAND_HEADER);
                        if(HCI_PS_Command == NULL){
                                AR_DEBUG_PRINTF(ATH_DEBUG_ERR,("MALLOC Failed\r\n"));
                                return A_ERROR;
                        }
                        memset (HCI_PS_Command, 0, Length+HCI_COMMAND_HEADER);
                        LoadHeader(HCI_PS_Command,Opcode,Length,i);
                        HCI_PS_Command[7]= 0x00;
                        HCI_PS_Command[Length+HCI_COMMAND_HEADER -2]= (Param1 & 0xFF);
                        HCI_PS_Command[Length+HCI_COMMAND_HEADER -1]= ((Param1 >>  8) & 0xFF);
                 PSPatchPacket[*index].Hcipacket = HCI_PS_Command;
                 PSPatchPacket[*index].packetLen = Length+HCI_COMMAND_HEADER;
                 (*index)++;

    break;

    case PS_WRITE:
                       for(i=0;i< Param1;i++){
                                if(PsTagEntry[i].TagId ==1)
                                        BDADDR = true;

                                HCI_PS_Command = (u8 *) A_MALLOC(PsTagEntry[i].TagLen+HCI_COMMAND_HEADER);
                                if(HCI_PS_Command == NULL){
                                        AR_DEBUG_PRINTF(ATH_DEBUG_ERR,("MALLOC Failed\r\n"));
                                        return A_ERROR;
                                }

                                memset (HCI_PS_Command, 0, PsTagEntry[i].TagLen+HCI_COMMAND_HEADER);
                                LoadHeader(HCI_PS_Command,Opcode,PsTagEntry[i].TagLen,PsTagEntry[i].TagId);

                                for(j=0;j<PsTagEntry[i].TagLen;j++){
                                        HCI_PS_Command[HCI_COMMAND_HEADER+j]=PsTagEntry[i].TagData[j];
                                }

                     PSPatchPacket[*index].Hcipacket = HCI_PS_Command;
                     PSPatchPacket[*index].packetLen = PsTagEntry[i].TagLen+HCI_COMMAND_HEADER;
                     (*index)++;

                        }

    break;


    case PS_VERIFY_CRC:
                        Length = 0x0;

                        AR_DEBUG_PRINTF(ATH_DEBUG_ERR,("VALUE of CRC:%d At index %d\r\n",Param1,*index));

                        HCI_PS_Command = (u8 *) A_MALLOC(Length+HCI_COMMAND_HEADER);
                        if(HCI_PS_Command == NULL){
                                AR_DEBUG_PRINTF(ATH_DEBUG_ERR,("MALLOC Failed\r\n"));
                                return A_ERROR;
                        }
                        memset (HCI_PS_Command, 0, Length+HCI_COMMAND_HEADER);
                        LoadHeader(HCI_PS_Command,Opcode,Length,Param1);

                 PSPatchPacket[*index].Hcipacket = HCI_PS_Command;
                 PSPatchPacket[*index].packetLen = Length+HCI_COMMAND_HEADER;
                 (*index)++;

    break;

    case CHANGE_BDADDR:
    break;
    }
    return 0;
}
int AthFreeCommandList(struct ps_cmd_packet **HciPacketList, u32 numPackets)
{
    int i;
    if(*HciPacketList == NULL) {
        return A_ERROR;
    }
    for(i = 0; i < numPackets;i++) {
        kfree((*HciPacketList)[i].Hcipacket);
    }  
<<<<<<< HEAD
    A_FREE(*HciPacketList);
=======
    kfree(*HciPacketList);
>>>>>>> d762f438
    return 0;
}<|MERGE_RESOLUTION|>--- conflicted
+++ resolved
@@ -964,10 +964,6 @@
     for(i = 0; i < numPackets;i++) {
         kfree((*HciPacketList)[i].Hcipacket);
     }  
-<<<<<<< HEAD
-    A_FREE(*HciPacketList);
-=======
     kfree(*HciPacketList);
->>>>>>> d762f438
     return 0;
 }