// SPDX-License-Identifier: GPL-2.0-only
/*
 * r8169.c: RealTek 8169/8168/8101 ethernet driver.
 *
 * Copyright (c) 2002 ShuChen <shuchen@realtek.com.tw>
 * Copyright (c) 2003 - 2007 Francois Romieu <romieu@fr.zoreil.com>
 * Copyright (c) a lot of people too. Please respect their work.
 *
 * See MAINTAINERS file for support contact information.
 */

#include <linux/module.h>
#include <linux/pci.h>
#include <linux/netdevice.h>
#include <linux/etherdevice.h>
#include <linux/clk.h>
#include <linux/delay.h>
#include <linux/ethtool.h>
#include <linux/phy.h>
#include <linux/if_vlan.h>
#include <linux/in.h>
#include <linux/io.h>
#include <linux/ip.h>
#include <linux/tcp.h>
#include <linux/interrupt.h>
#include <linux/dma-mapping.h>
#include <linux/pm_runtime.h>
#include <linux/bitfield.h>
#include <linux/prefetch.h>
#include <linux/ipv6.h>
#include <net/ip6_checksum.h>

#include "r8169.h"
#include "r8169_firmware.h"

#define MODULENAME "r8169"

#define FIRMWARE_8168D_1	"rtl_nic/rtl8168d-1.fw"
#define FIRMWARE_8168D_2	"rtl_nic/rtl8168d-2.fw"
#define FIRMWARE_8168E_1	"rtl_nic/rtl8168e-1.fw"
#define FIRMWARE_8168E_2	"rtl_nic/rtl8168e-2.fw"
#define FIRMWARE_8168E_3	"rtl_nic/rtl8168e-3.fw"
#define FIRMWARE_8168F_1	"rtl_nic/rtl8168f-1.fw"
#define FIRMWARE_8168F_2	"rtl_nic/rtl8168f-2.fw"
#define FIRMWARE_8105E_1	"rtl_nic/rtl8105e-1.fw"
#define FIRMWARE_8402_1		"rtl_nic/rtl8402-1.fw"
#define FIRMWARE_8411_1		"rtl_nic/rtl8411-1.fw"
#define FIRMWARE_8411_2		"rtl_nic/rtl8411-2.fw"
#define FIRMWARE_8106E_1	"rtl_nic/rtl8106e-1.fw"
#define FIRMWARE_8106E_2	"rtl_nic/rtl8106e-2.fw"
#define FIRMWARE_8168G_2	"rtl_nic/rtl8168g-2.fw"
#define FIRMWARE_8168G_3	"rtl_nic/rtl8168g-3.fw"
#define FIRMWARE_8168H_1	"rtl_nic/rtl8168h-1.fw"
#define FIRMWARE_8168H_2	"rtl_nic/rtl8168h-2.fw"
#define FIRMWARE_8168FP_3	"rtl_nic/rtl8168fp-3.fw"
#define FIRMWARE_8107E_1	"rtl_nic/rtl8107e-1.fw"
#define FIRMWARE_8107E_2	"rtl_nic/rtl8107e-2.fw"
#define FIRMWARE_8125A_3	"rtl_nic/rtl8125a-3.fw"

/* Maximum number of multicast addresses to filter (vs. Rx-all-multicast).
   The RTL chips use a 64 element hash table based on the Ethernet CRC. */
#define	MC_FILTER_LIMIT	32

#define TX_DMA_BURST	7	/* Maximum PCI burst, '7' is unlimited */
#define InterFrameGap	0x03	/* 3 means InterFrameGap = the shortest one */

#define R8169_REGS_SIZE		256
#define R8169_RX_BUF_SIZE	(SZ_16K - 1)
#define NUM_TX_DESC	64	/* Number of Tx descriptor registers */
#define NUM_RX_DESC	256U	/* Number of Rx descriptor registers */
#define R8169_TX_RING_BYTES	(NUM_TX_DESC * sizeof(struct TxDesc))
#define R8169_RX_RING_BYTES	(NUM_RX_DESC * sizeof(struct RxDesc))

#define OCP_STD_PHY_BASE	0xa400

#define RTL_CFG_NO_GBIT	1

/* write/read MMIO register */
#define RTL_W8(tp, reg, val8)	writeb((val8), tp->mmio_addr + (reg))
#define RTL_W16(tp, reg, val16)	writew((val16), tp->mmio_addr + (reg))
#define RTL_W32(tp, reg, val32)	writel((val32), tp->mmio_addr + (reg))
#define RTL_R8(tp, reg)		readb(tp->mmio_addr + (reg))
#define RTL_R16(tp, reg)		readw(tp->mmio_addr + (reg))
#define RTL_R32(tp, reg)		readl(tp->mmio_addr + (reg))

#define JUMBO_4K	(4 * SZ_1K - VLAN_ETH_HLEN - ETH_FCS_LEN)
#define JUMBO_6K	(6 * SZ_1K - VLAN_ETH_HLEN - ETH_FCS_LEN)
#define JUMBO_7K	(7 * SZ_1K - VLAN_ETH_HLEN - ETH_FCS_LEN)
#define JUMBO_9K	(9 * SZ_1K - VLAN_ETH_HLEN - ETH_FCS_LEN)

static const struct {
	const char *name;
	const char *fw_name;
} rtl_chip_infos[] = {
	/* PCI devices. */
	[RTL_GIGA_MAC_VER_02] = {"RTL8169s"				},
	[RTL_GIGA_MAC_VER_03] = {"RTL8110s"				},
	[RTL_GIGA_MAC_VER_04] = {"RTL8169sb/8110sb"			},
	[RTL_GIGA_MAC_VER_05] = {"RTL8169sc/8110sc"			},
	[RTL_GIGA_MAC_VER_06] = {"RTL8169sc/8110sc"			},
	/* PCI-E devices. */
	[RTL_GIGA_MAC_VER_07] = {"RTL8102e"				},
	[RTL_GIGA_MAC_VER_08] = {"RTL8102e"				},
	[RTL_GIGA_MAC_VER_09] = {"RTL8102e/RTL8103e"			},
	[RTL_GIGA_MAC_VER_10] = {"RTL8101e"				},
	[RTL_GIGA_MAC_VER_11] = {"RTL8168b/8111b"			},
	[RTL_GIGA_MAC_VER_12] = {"RTL8168b/8111b"			},
	[RTL_GIGA_MAC_VER_13] = {"RTL8101e"				},
	[RTL_GIGA_MAC_VER_14] = {"RTL8100e"				},
	[RTL_GIGA_MAC_VER_15] = {"RTL8100e"				},
	[RTL_GIGA_MAC_VER_16] = {"RTL8101e"				},
	[RTL_GIGA_MAC_VER_17] = {"RTL8168b/8111b"			},
	[RTL_GIGA_MAC_VER_18] = {"RTL8168cp/8111cp"			},
	[RTL_GIGA_MAC_VER_19] = {"RTL8168c/8111c"			},
	[RTL_GIGA_MAC_VER_20] = {"RTL8168c/8111c"			},
	[RTL_GIGA_MAC_VER_21] = {"RTL8168c/8111c"			},
	[RTL_GIGA_MAC_VER_22] = {"RTL8168c/8111c"			},
	[RTL_GIGA_MAC_VER_23] = {"RTL8168cp/8111cp"			},
	[RTL_GIGA_MAC_VER_24] = {"RTL8168cp/8111cp"			},
	[RTL_GIGA_MAC_VER_25] = {"RTL8168d/8111d",	FIRMWARE_8168D_1},
	[RTL_GIGA_MAC_VER_26] = {"RTL8168d/8111d",	FIRMWARE_8168D_2},
	[RTL_GIGA_MAC_VER_27] = {"RTL8168dp/8111dp"			},
	[RTL_GIGA_MAC_VER_28] = {"RTL8168dp/8111dp"			},
	[RTL_GIGA_MAC_VER_29] = {"RTL8105e",		FIRMWARE_8105E_1},
	[RTL_GIGA_MAC_VER_30] = {"RTL8105e",		FIRMWARE_8105E_1},
	[RTL_GIGA_MAC_VER_31] = {"RTL8168dp/8111dp"			},
	[RTL_GIGA_MAC_VER_32] = {"RTL8168e/8111e",	FIRMWARE_8168E_1},
	[RTL_GIGA_MAC_VER_33] = {"RTL8168e/8111e",	FIRMWARE_8168E_2},
	[RTL_GIGA_MAC_VER_34] = {"RTL8168evl/8111evl",	FIRMWARE_8168E_3},
	[RTL_GIGA_MAC_VER_35] = {"RTL8168f/8111f",	FIRMWARE_8168F_1},
	[RTL_GIGA_MAC_VER_36] = {"RTL8168f/8111f",	FIRMWARE_8168F_2},
	[RTL_GIGA_MAC_VER_37] = {"RTL8402",		FIRMWARE_8402_1 },
	[RTL_GIGA_MAC_VER_38] = {"RTL8411",		FIRMWARE_8411_1 },
	[RTL_GIGA_MAC_VER_39] = {"RTL8106e",		FIRMWARE_8106E_1},
	[RTL_GIGA_MAC_VER_40] = {"RTL8168g/8111g",	FIRMWARE_8168G_2},
	[RTL_GIGA_MAC_VER_41] = {"RTL8168g/8111g"			},
	[RTL_GIGA_MAC_VER_42] = {"RTL8168gu/8111gu",	FIRMWARE_8168G_3},
	[RTL_GIGA_MAC_VER_43] = {"RTL8106eus",		FIRMWARE_8106E_2},
	[RTL_GIGA_MAC_VER_44] = {"RTL8411b",		FIRMWARE_8411_2 },
	[RTL_GIGA_MAC_VER_45] = {"RTL8168h/8111h",	FIRMWARE_8168H_1},
	[RTL_GIGA_MAC_VER_46] = {"RTL8168h/8111h",	FIRMWARE_8168H_2},
	[RTL_GIGA_MAC_VER_47] = {"RTL8107e",		FIRMWARE_8107E_1},
	[RTL_GIGA_MAC_VER_48] = {"RTL8107e",		FIRMWARE_8107E_2},
	[RTL_GIGA_MAC_VER_49] = {"RTL8168ep/8111ep"			},
	[RTL_GIGA_MAC_VER_50] = {"RTL8168ep/8111ep"			},
	[RTL_GIGA_MAC_VER_51] = {"RTL8168ep/8111ep"			},
	[RTL_GIGA_MAC_VER_52] = {"RTL8168fp/RTL8117",  FIRMWARE_8168FP_3},
	[RTL_GIGA_MAC_VER_60] = {"RTL8125"				},
	[RTL_GIGA_MAC_VER_61] = {"RTL8125",		FIRMWARE_8125A_3},
};

static const struct pci_device_id rtl8169_pci_tbl[] = {
	{ PCI_VDEVICE(REALTEK,	0x2502) },
	{ PCI_VDEVICE(REALTEK,	0x2600) },
	{ PCI_VDEVICE(REALTEK,	0x8129) },
	{ PCI_VDEVICE(REALTEK,	0x8136), RTL_CFG_NO_GBIT },
	{ PCI_VDEVICE(REALTEK,	0x8161) },
	{ PCI_VDEVICE(REALTEK,	0x8167) },
	{ PCI_VDEVICE(REALTEK,	0x8168) },
	{ PCI_VDEVICE(NCUBE,	0x8168) },
	{ PCI_VDEVICE(REALTEK,	0x8169) },
	{ PCI_VENDOR_ID_DLINK,	0x4300,
		PCI_VENDOR_ID_DLINK, 0x4b10, 0, 0 },
	{ PCI_VDEVICE(DLINK,	0x4300) },
	{ PCI_VDEVICE(DLINK,	0x4302) },
	{ PCI_VDEVICE(AT,	0xc107) },
	{ PCI_VDEVICE(USR,	0x0116) },
	{ PCI_VENDOR_ID_LINKSYS, 0x1032, PCI_ANY_ID, 0x0024 },
	{ 0x0001, 0x8168, PCI_ANY_ID, 0x2410 },
	{ PCI_VDEVICE(REALTEK,	0x8125) },
	{ PCI_VDEVICE(REALTEK,	0x3000) },
	{}
};

MODULE_DEVICE_TABLE(pci, rtl8169_pci_tbl);

enum rtl_registers {
	MAC0		= 0,	/* Ethernet hardware address. */
	MAC4		= 4,
	MAR0		= 8,	/* Multicast filter. */
	CounterAddrLow		= 0x10,
	CounterAddrHigh		= 0x14,
	TxDescStartAddrLow	= 0x20,
	TxDescStartAddrHigh	= 0x24,
	TxHDescStartAddrLow	= 0x28,
	TxHDescStartAddrHigh	= 0x2c,
	FLASH		= 0x30,
	ERSR		= 0x36,
	ChipCmd		= 0x37,
	TxPoll		= 0x38,
	IntrMask	= 0x3c,
	IntrStatus	= 0x3e,

	TxConfig	= 0x40,
#define	TXCFG_AUTO_FIFO			(1 << 7)	/* 8111e-vl */
#define	TXCFG_EMPTY			(1 << 11)	/* 8111e-vl */

	RxConfig	= 0x44,
#define	RX128_INT_EN			(1 << 15)	/* 8111c and later */
#define	RX_MULTI_EN			(1 << 14)	/* 8111c only */
#define	RXCFG_FIFO_SHIFT		13
					/* No threshold before first PCI xfer */
#define	RX_FIFO_THRESH			(7 << RXCFG_FIFO_SHIFT)
#define	RX_EARLY_OFF			(1 << 11)
#define	RXCFG_DMA_SHIFT			8
					/* Unlimited maximum PCI burst. */
#define	RX_DMA_BURST			(7 << RXCFG_DMA_SHIFT)

	Cfg9346		= 0x50,
	Config0		= 0x51,
	Config1		= 0x52,
	Config2		= 0x53,
#define PME_SIGNAL			(1 << 5)	/* 8168c and later */

	Config3		= 0x54,
	Config4		= 0x55,
	Config5		= 0x56,
	PHYAR		= 0x60,
	PHYstatus	= 0x6c,
	RxMaxSize	= 0xda,
	CPlusCmd	= 0xe0,
	IntrMitigate	= 0xe2,

#define RTL_COALESCE_TX_USECS	GENMASK(15, 12)
#define RTL_COALESCE_TX_FRAMES	GENMASK(11, 8)
#define RTL_COALESCE_RX_USECS	GENMASK(7, 4)
#define RTL_COALESCE_RX_FRAMES	GENMASK(3, 0)

#define RTL_COALESCE_T_MAX	0x0fU
#define RTL_COALESCE_FRAME_MAX	(RTL_COALESCE_T_MAX * 4)

	RxDescAddrLow	= 0xe4,
	RxDescAddrHigh	= 0xe8,
	EarlyTxThres	= 0xec,	/* 8169. Unit of 32 bytes. */

#define NoEarlyTx	0x3f	/* Max value : no early transmit. */

	MaxTxPacketSize	= 0xec,	/* 8101/8168. Unit of 128 bytes. */

#define TxPacketMax	(8064 >> 7)
#define EarlySize	0x27

	FuncEvent	= 0xf0,
	FuncEventMask	= 0xf4,
	FuncPresetState	= 0xf8,
	IBCR0           = 0xf8,
	IBCR2           = 0xf9,
	IBIMR0          = 0xfa,
	IBISR0          = 0xfb,
	FuncForceEvent	= 0xfc,
};

enum rtl8168_8101_registers {
	CSIDR			= 0x64,
	CSIAR			= 0x68,
#define	CSIAR_FLAG			0x80000000
#define	CSIAR_WRITE_CMD			0x80000000
#define	CSIAR_BYTE_ENABLE		0x0000f000
#define	CSIAR_ADDR_MASK			0x00000fff
	PMCH			= 0x6f,
	EPHYAR			= 0x80,
#define	EPHYAR_FLAG			0x80000000
#define	EPHYAR_WRITE_CMD		0x80000000
#define	EPHYAR_REG_MASK			0x1f
#define	EPHYAR_REG_SHIFT		16
#define	EPHYAR_DATA_MASK		0xffff
	DLLPR			= 0xd0,
#define	PFM_EN				(1 << 6)
#define	TX_10M_PS_EN			(1 << 7)
	DBG_REG			= 0xd1,
#define	FIX_NAK_1			(1 << 4)
#define	FIX_NAK_2			(1 << 3)
	TWSI			= 0xd2,
	MCU			= 0xd3,
#define	NOW_IS_OOB			(1 << 7)
#define	TX_EMPTY			(1 << 5)
#define	RX_EMPTY			(1 << 4)
#define	RXTX_EMPTY			(TX_EMPTY | RX_EMPTY)
#define	EN_NDP				(1 << 3)
#define	EN_OOB_RESET			(1 << 2)
#define	LINK_LIST_RDY			(1 << 1)
	EFUSEAR			= 0xdc,
#define	EFUSEAR_FLAG			0x80000000
#define	EFUSEAR_WRITE_CMD		0x80000000
#define	EFUSEAR_READ_CMD		0x00000000
#define	EFUSEAR_REG_MASK		0x03ff
#define	EFUSEAR_REG_SHIFT		8
#define	EFUSEAR_DATA_MASK		0xff
	MISC_1			= 0xf2,
#define	PFM_D3COLD_EN			(1 << 6)
};

enum rtl8168_registers {
	LED_FREQ		= 0x1a,
	EEE_LED			= 0x1b,
	ERIDR			= 0x70,
	ERIAR			= 0x74,
#define ERIAR_FLAG			0x80000000
#define ERIAR_WRITE_CMD			0x80000000
#define ERIAR_READ_CMD			0x00000000
#define ERIAR_ADDR_BYTE_ALIGN		4
#define ERIAR_TYPE_SHIFT		16
#define ERIAR_EXGMAC			(0x00 << ERIAR_TYPE_SHIFT)
#define ERIAR_MSIX			(0x01 << ERIAR_TYPE_SHIFT)
#define ERIAR_ASF			(0x02 << ERIAR_TYPE_SHIFT)
#define ERIAR_OOB			(0x02 << ERIAR_TYPE_SHIFT)
#define ERIAR_MASK_SHIFT		12
#define ERIAR_MASK_0001			(0x1 << ERIAR_MASK_SHIFT)
#define ERIAR_MASK_0011			(0x3 << ERIAR_MASK_SHIFT)
#define ERIAR_MASK_0100			(0x4 << ERIAR_MASK_SHIFT)
#define ERIAR_MASK_0101			(0x5 << ERIAR_MASK_SHIFT)
#define ERIAR_MASK_1111			(0xf << ERIAR_MASK_SHIFT)
	EPHY_RXER_NUM		= 0x7c,
	OCPDR			= 0xb0,	/* OCP GPHY access */
#define OCPDR_WRITE_CMD			0x80000000
#define OCPDR_READ_CMD			0x00000000
#define OCPDR_REG_MASK			0x7f
#define OCPDR_GPHY_REG_SHIFT		16
#define OCPDR_DATA_MASK			0xffff
	OCPAR			= 0xb4,
#define OCPAR_FLAG			0x80000000
#define OCPAR_GPHY_WRITE_CMD		0x8000f060
#define OCPAR_GPHY_READ_CMD		0x0000f060
	GPHY_OCP		= 0xb8,
	RDSAR1			= 0xd0,	/* 8168c only. Undocumented on 8168dp */
	MISC			= 0xf0,	/* 8168e only. */
#define TXPLA_RST			(1 << 29)
#define DISABLE_LAN_EN			(1 << 23) /* Enable GPIO pin */
#define PWM_EN				(1 << 22)
#define RXDV_GATED_EN			(1 << 19)
#define EARLY_TALLY_EN			(1 << 16)
};

enum rtl8125_registers {
	IntrMask_8125		= 0x38,
	IntrStatus_8125		= 0x3c,
	TxPoll_8125		= 0x90,
	MAC0_BKP		= 0x19e0,
};

#define RX_VLAN_INNER_8125	BIT(22)
#define RX_VLAN_OUTER_8125	BIT(23)
#define RX_VLAN_8125		(RX_VLAN_INNER_8125 | RX_VLAN_OUTER_8125)

#define RX_FETCH_DFLT_8125	(8 << 27)

enum rtl_register_content {
	/* InterruptStatusBits */
	SYSErr		= 0x8000,
	PCSTimeout	= 0x4000,
	SWInt		= 0x0100,
	TxDescUnavail	= 0x0080,
	RxFIFOOver	= 0x0040,
	LinkChg		= 0x0020,
	RxOverflow	= 0x0010,
	TxErr		= 0x0008,
	TxOK		= 0x0004,
	RxErr		= 0x0002,
	RxOK		= 0x0001,

	/* RxStatusDesc */
	RxRWT	= (1 << 22),
	RxRES	= (1 << 21),
	RxRUNT	= (1 << 20),
	RxCRC	= (1 << 19),

	/* ChipCmdBits */
	StopReq		= 0x80,
	CmdReset	= 0x10,
	CmdRxEnb	= 0x08,
	CmdTxEnb	= 0x04,
	RxBufEmpty	= 0x01,

	/* TXPoll register p.5 */
	HPQ		= 0x80,		/* Poll cmd on the high prio queue */
	NPQ		= 0x40,		/* Poll cmd on the low prio queue */
	FSWInt		= 0x01,		/* Forced software interrupt */

	/* Cfg9346Bits */
	Cfg9346_Lock	= 0x00,
	Cfg9346_Unlock	= 0xc0,

	/* rx_mode_bits */
	AcceptErr	= 0x20,
	AcceptRunt	= 0x10,
#define RX_CONFIG_ACCEPT_ERR_MASK	0x30
	AcceptBroadcast	= 0x08,
	AcceptMulticast	= 0x04,
	AcceptMyPhys	= 0x02,
	AcceptAllPhys	= 0x01,
#define RX_CONFIG_ACCEPT_OK_MASK	0x0f
#define RX_CONFIG_ACCEPT_MASK		0x3f

	/* TxConfigBits */
	TxInterFrameGapShift = 24,
	TxDMAShift = 8,	/* DMA burst value (0-7) is shift this many bits */

	/* Config1 register p.24 */
	LEDS1		= (1 << 7),
	LEDS0		= (1 << 6),
	Speed_down	= (1 << 4),
	MEMMAP		= (1 << 3),
	IOMAP		= (1 << 2),
	VPD		= (1 << 1),
	PMEnable	= (1 << 0),	/* Power Management Enable */

	/* Config2 register p. 25 */
	ClkReqEn	= (1 << 7),	/* Clock Request Enable */
	MSIEnable	= (1 << 5),	/* 8169 only. Reserved in the 8168. */
	PCI_Clock_66MHz = 0x01,
	PCI_Clock_33MHz = 0x00,

	/* Config3 register p.25 */
	MagicPacket	= (1 << 5),	/* Wake up when receives a Magic Packet */
	LinkUp		= (1 << 4),	/* Wake up when the cable connection is re-established */
	Jumbo_En0	= (1 << 2),	/* 8168 only. Reserved in the 8168b */
	Rdy_to_L23	= (1 << 1),	/* L23 Enable */
	Beacon_en	= (1 << 0),	/* 8168 only. Reserved in the 8168b */

	/* Config4 register */
	Jumbo_En1	= (1 << 1),	/* 8168 only. Reserved in the 8168b */

	/* Config5 register p.27 */
	BWF		= (1 << 6),	/* Accept Broadcast wakeup frame */
	MWF		= (1 << 5),	/* Accept Multicast wakeup frame */
	UWF		= (1 << 4),	/* Accept Unicast wakeup frame */
	Spi_en		= (1 << 3),
	LanWake		= (1 << 1),	/* LanWake enable/disable */
	PMEStatus	= (1 << 0),	/* PME status can be reset by PCI RST# */
	ASPM_en		= (1 << 0),	/* ASPM enable */

	/* CPlusCmd p.31 */
	EnableBist	= (1 << 15),	// 8168 8101
	Mac_dbgo_oe	= (1 << 14),	// 8168 8101
	EnAnaPLL	= (1 << 14),	// 8169
	Normal_mode	= (1 << 13),	// unused
	Force_half_dup	= (1 << 12),	// 8168 8101
	Force_rxflow_en	= (1 << 11),	// 8168 8101
	Force_txflow_en	= (1 << 10),	// 8168 8101
	Cxpl_dbg_sel	= (1 << 9),	// 8168 8101
	ASF		= (1 << 8),	// 8168 8101
	PktCntrDisable	= (1 << 7),	// 8168 8101
	Mac_dbgo_sel	= 0x001c,	// 8168
	RxVlan		= (1 << 6),
	RxChkSum	= (1 << 5),
	PCIDAC		= (1 << 4),
	PCIMulRW	= (1 << 3),
#define INTT_MASK	GENMASK(1, 0)
#define CPCMD_MASK	(Normal_mode | RxVlan | RxChkSum | INTT_MASK)

	/* rtl8169_PHYstatus */
	TBI_Enable	= 0x80,
	TxFlowCtrl	= 0x40,
	RxFlowCtrl	= 0x20,
	_1000bpsF	= 0x10,
	_100bps		= 0x08,
	_10bps		= 0x04,
	LinkStatus	= 0x02,
	FullDup		= 0x01,

	/* ResetCounterCommand */
	CounterReset	= 0x1,

	/* DumpCounterCommand */
	CounterDump	= 0x8,

	/* magic enable v2 */
	MagicPacket_v2	= (1 << 16),	/* Wake up when receives a Magic Packet */
};

enum rtl_desc_bit {
	/* First doubleword. */
	DescOwn		= (1 << 31), /* Descriptor is owned by NIC */
	RingEnd		= (1 << 30), /* End of descriptor ring */
	FirstFrag	= (1 << 29), /* First segment of a packet */
	LastFrag	= (1 << 28), /* Final segment of a packet */
};

/* Generic case. */
enum rtl_tx_desc_bit {
	/* First doubleword. */
	TD_LSO		= (1 << 27),		/* Large Send Offload */
#define TD_MSS_MAX			0x07ffu	/* MSS value */

	/* Second doubleword. */
	TxVlanTag	= (1 << 17),		/* Add VLAN tag */
};

/* 8169, 8168b and 810x except 8102e. */
enum rtl_tx_desc_bit_0 {
	/* First doubleword. */
#define TD0_MSS_SHIFT			16	/* MSS position (11 bits) */
	TD0_TCP_CS	= (1 << 16),		/* Calculate TCP/IP checksum */
	TD0_UDP_CS	= (1 << 17),		/* Calculate UDP/IP checksum */
	TD0_IP_CS	= (1 << 18),		/* Calculate IP checksum */
};

/* 8102e, 8168c and beyond. */
enum rtl_tx_desc_bit_1 {
	/* First doubleword. */
	TD1_GTSENV4	= (1 << 26),		/* Giant Send for IPv4 */
	TD1_GTSENV6	= (1 << 25),		/* Giant Send for IPv6 */
#define GTTCPHO_SHIFT			18
#define GTTCPHO_MAX			0x7f

	/* Second doubleword. */
#define TCPHO_SHIFT			18
#define TCPHO_MAX			0x3ff
#define TD1_MSS_SHIFT			18	/* MSS position (11 bits) */
	TD1_IPv6_CS	= (1 << 28),		/* Calculate IPv6 checksum */
	TD1_IPv4_CS	= (1 << 29),		/* Calculate IPv4 checksum */
	TD1_TCP_CS	= (1 << 30),		/* Calculate TCP/IP checksum */
	TD1_UDP_CS	= (1 << 31),		/* Calculate UDP/IP checksum */
};

enum rtl_rx_desc_bit {
	/* Rx private */
	PID1		= (1 << 18), /* Protocol ID bit 1/2 */
	PID0		= (1 << 17), /* Protocol ID bit 0/2 */

#define RxProtoUDP	(PID1)
#define RxProtoTCP	(PID0)
#define RxProtoIP	(PID1 | PID0)
#define RxProtoMask	RxProtoIP

	IPFail		= (1 << 16), /* IP checksum failed */
	UDPFail		= (1 << 15), /* UDP/IP checksum failed */
	TCPFail		= (1 << 14), /* TCP/IP checksum failed */
	RxVlanTag	= (1 << 16), /* VLAN tag available */
};

#define RsvdMask	0x3fffc000

#define RTL_GSO_MAX_SIZE_V1	32000
#define RTL_GSO_MAX_SEGS_V1	24
#define RTL_GSO_MAX_SIZE_V2	64000
#define RTL_GSO_MAX_SEGS_V2	64

struct TxDesc {
	__le32 opts1;
	__le32 opts2;
	__le64 addr;
};

struct RxDesc {
	__le32 opts1;
	__le32 opts2;
	__le64 addr;
};

struct ring_info {
	struct sk_buff	*skb;
	u32		len;
};

struct rtl8169_counters {
	__le64	tx_packets;
	__le64	rx_packets;
	__le64	tx_errors;
	__le32	rx_errors;
	__le16	rx_missed;
	__le16	align_errors;
	__le32	tx_one_collision;
	__le32	tx_multi_collision;
	__le64	rx_unicast;
	__le64	rx_broadcast;
	__le32	rx_multicast;
	__le16	tx_aborted;
	__le16	tx_underun;
};

struct rtl8169_tc_offsets {
	bool	inited;
	__le64	tx_errors;
	__le32	tx_multi_collision;
	__le16	tx_aborted;
	__le16	rx_missed;
};

enum rtl_flag {
	RTL_FLAG_TASK_ENABLED = 0,
	RTL_FLAG_TASK_RESET_PENDING,
	RTL_FLAG_MAX
};

struct rtl8169_stats {
	u64			packets;
	u64			bytes;
	struct u64_stats_sync	syncp;
};

struct rtl8169_private {
	void __iomem *mmio_addr;	/* memory map physical address */
	struct pci_dev *pci_dev;
	struct net_device *dev;
	struct phy_device *phydev;
	struct napi_struct napi;
	enum mac_version mac_version;
	u32 cur_rx; /* Index into the Rx descriptor buffer of next Rx pkt. */
	u32 cur_tx; /* Index into the Tx descriptor buffer of next Rx pkt. */
	u32 dirty_tx;
	struct rtl8169_stats rx_stats;
	struct rtl8169_stats tx_stats;
	struct TxDesc *TxDescArray;	/* 256-aligned Tx descriptor ring */
	struct RxDesc *RxDescArray;	/* 256-aligned Rx descriptor ring */
	dma_addr_t TxPhyAddr;
	dma_addr_t RxPhyAddr;
	struct page *Rx_databuff[NUM_RX_DESC];	/* Rx data buffers */
	struct ring_info tx_skb[NUM_TX_DESC];	/* Tx data buffers */
	u16 cp_cmd;
	u32 irq_mask;
	struct clk *clk;

	struct {
		DECLARE_BITMAP(flags, RTL_FLAG_MAX);
		struct mutex mutex;
		struct work_struct work;
	} wk;

	unsigned irq_enabled:1;
	unsigned supports_gmii:1;
	unsigned aspm_manageable:1;
	dma_addr_t counters_phys_addr;
	struct rtl8169_counters *counters;
	struct rtl8169_tc_offsets tc_offset;
	u32 saved_wolopts;
	int eee_adv;

	const char *fw_name;
	struct rtl_fw *rtl_fw;

	u32 ocp_base;
};

typedef void (*rtl_generic_fct)(struct rtl8169_private *tp);

MODULE_AUTHOR("Realtek and the Linux r8169 crew <netdev@vger.kernel.org>");
MODULE_DESCRIPTION("RealTek RTL-8169 Gigabit Ethernet driver");
MODULE_SOFTDEP("pre: realtek");
MODULE_LICENSE("GPL");
MODULE_FIRMWARE(FIRMWARE_8168D_1);
MODULE_FIRMWARE(FIRMWARE_8168D_2);
MODULE_FIRMWARE(FIRMWARE_8168E_1);
MODULE_FIRMWARE(FIRMWARE_8168E_2);
MODULE_FIRMWARE(FIRMWARE_8168E_3);
MODULE_FIRMWARE(FIRMWARE_8105E_1);
MODULE_FIRMWARE(FIRMWARE_8168F_1);
MODULE_FIRMWARE(FIRMWARE_8168F_2);
MODULE_FIRMWARE(FIRMWARE_8402_1);
MODULE_FIRMWARE(FIRMWARE_8411_1);
MODULE_FIRMWARE(FIRMWARE_8411_2);
MODULE_FIRMWARE(FIRMWARE_8106E_1);
MODULE_FIRMWARE(FIRMWARE_8106E_2);
MODULE_FIRMWARE(FIRMWARE_8168G_2);
MODULE_FIRMWARE(FIRMWARE_8168G_3);
MODULE_FIRMWARE(FIRMWARE_8168H_1);
MODULE_FIRMWARE(FIRMWARE_8168H_2);
MODULE_FIRMWARE(FIRMWARE_8168FP_3);
MODULE_FIRMWARE(FIRMWARE_8107E_1);
MODULE_FIRMWARE(FIRMWARE_8107E_2);
MODULE_FIRMWARE(FIRMWARE_8125A_3);

static inline struct device *tp_to_dev(struct rtl8169_private *tp)
{
	return &tp->pci_dev->dev;
}

static void rtl_lock_work(struct rtl8169_private *tp)
{
	mutex_lock(&tp->wk.mutex);
}

static void rtl_unlock_work(struct rtl8169_private *tp)
{
	mutex_unlock(&tp->wk.mutex);
}

static void rtl_lock_config_regs(struct rtl8169_private *tp)
{
	RTL_W8(tp, Cfg9346, Cfg9346_Lock);
}

static void rtl_unlock_config_regs(struct rtl8169_private *tp)
{
	RTL_W8(tp, Cfg9346, Cfg9346_Unlock);
}

static void rtl_pci_commit(struct rtl8169_private *tp)
{
	/* Read an arbitrary register to commit a preceding PCI write */
	RTL_R8(tp, ChipCmd);
}

static bool rtl_is_8125(struct rtl8169_private *tp)
{
	return tp->mac_version >= RTL_GIGA_MAC_VER_60;
}

static bool rtl_is_8168evl_up(struct rtl8169_private *tp)
{
	return tp->mac_version >= RTL_GIGA_MAC_VER_34 &&
	       tp->mac_version != RTL_GIGA_MAC_VER_39 &&
	       tp->mac_version <= RTL_GIGA_MAC_VER_52;
}

static bool rtl_supports_eee(struct rtl8169_private *tp)
{
	return tp->mac_version >= RTL_GIGA_MAC_VER_34 &&
	       tp->mac_version != RTL_GIGA_MAC_VER_37 &&
	       tp->mac_version != RTL_GIGA_MAC_VER_39;
}

static void rtl_read_mac_from_reg(struct rtl8169_private *tp, u8 *mac, int reg)
{
	int i;

	for (i = 0; i < ETH_ALEN; i++)
		mac[i] = RTL_R8(tp, reg + i);
}

struct rtl_cond {
	bool (*check)(struct rtl8169_private *);
	const char *msg;
};

static bool rtl_loop_wait(struct rtl8169_private *tp, const struct rtl_cond *c,
			  unsigned long usecs, int n, bool high)
{
	int i;

	for (i = 0; i < n; i++) {
		if (c->check(tp) == high)
			return true;
		fsleep(usecs);
	}

	if (net_ratelimit())
		netdev_err(tp->dev, "%s == %d (loop: %d, delay: %lu).\n",
			   c->msg, !high, n, usecs);
	return false;
}

static bool rtl_loop_wait_high(struct rtl8169_private *tp,
			       const struct rtl_cond *c,
			       unsigned long d, int n)
{
	return rtl_loop_wait(tp, c, d, n, true);
}

static bool rtl_loop_wait_low(struct rtl8169_private *tp,
			      const struct rtl_cond *c,
			      unsigned long d, int n)
{
	return rtl_loop_wait(tp, c, d, n, false);
}

#define DECLARE_RTL_COND(name)				\
static bool name ## _check(struct rtl8169_private *);	\
							\
static const struct rtl_cond name = {			\
	.check	= name ## _check,			\
	.msg	= #name					\
};							\
							\
static bool name ## _check(struct rtl8169_private *tp)

static bool rtl_ocp_reg_failure(struct rtl8169_private *tp, u32 reg)
{
	if (reg & 0xffff0001) {
		if (net_ratelimit())
			netdev_err(tp->dev, "Invalid ocp reg %x!\n", reg);
		return true;
	}
	return false;
}

DECLARE_RTL_COND(rtl_ocp_gphy_cond)
{
	return RTL_R32(tp, GPHY_OCP) & OCPAR_FLAG;
}

static void r8168_phy_ocp_write(struct rtl8169_private *tp, u32 reg, u32 data)
{
	if (rtl_ocp_reg_failure(tp, reg))
		return;

	RTL_W32(tp, GPHY_OCP, OCPAR_FLAG | (reg << 15) | data);

	rtl_loop_wait_low(tp, &rtl_ocp_gphy_cond, 25, 10);
}

static int r8168_phy_ocp_read(struct rtl8169_private *tp, u32 reg)
{
	if (rtl_ocp_reg_failure(tp, reg))
		return 0;

	RTL_W32(tp, GPHY_OCP, reg << 15);

	return rtl_loop_wait_high(tp, &rtl_ocp_gphy_cond, 25, 10) ?
		(RTL_R32(tp, GPHY_OCP) & 0xffff) : -ETIMEDOUT;
}

static void r8168_mac_ocp_write(struct rtl8169_private *tp, u32 reg, u32 data)
{
	if (rtl_ocp_reg_failure(tp, reg))
		return;

	RTL_W32(tp, OCPDR, OCPAR_FLAG | (reg << 15) | data);
}

static u16 r8168_mac_ocp_read(struct rtl8169_private *tp, u32 reg)
{
	if (rtl_ocp_reg_failure(tp, reg))
		return 0;

	RTL_W32(tp, OCPDR, reg << 15);

	return RTL_R32(tp, OCPDR);
}

static void r8168_mac_ocp_modify(struct rtl8169_private *tp, u32 reg, u16 mask,
				 u16 set)
{
	u16 data = r8168_mac_ocp_read(tp, reg);

	r8168_mac_ocp_write(tp, reg, (data & ~mask) | set);
}

static void r8168g_mdio_write(struct rtl8169_private *tp, int reg, int value)
{
	if (reg == 0x1f) {
		tp->ocp_base = value ? value << 4 : OCP_STD_PHY_BASE;
		return;
	}

	if (tp->ocp_base != OCP_STD_PHY_BASE)
		reg -= 0x10;

	r8168_phy_ocp_write(tp, tp->ocp_base + reg * 2, value);
}

static int r8168g_mdio_read(struct rtl8169_private *tp, int reg)
{
	if (reg == 0x1f)
		return tp->ocp_base == OCP_STD_PHY_BASE ? 0 : tp->ocp_base >> 4;

	if (tp->ocp_base != OCP_STD_PHY_BASE)
		reg -= 0x10;

	return r8168_phy_ocp_read(tp, tp->ocp_base + reg * 2);
}

static void mac_mcu_write(struct rtl8169_private *tp, int reg, int value)
{
	if (reg == 0x1f) {
		tp->ocp_base = value << 4;
		return;
	}

	r8168_mac_ocp_write(tp, tp->ocp_base + reg, value);
}

static int mac_mcu_read(struct rtl8169_private *tp, int reg)
{
	return r8168_mac_ocp_read(tp, tp->ocp_base + reg);
}

DECLARE_RTL_COND(rtl_phyar_cond)
{
	return RTL_R32(tp, PHYAR) & 0x80000000;
}

static void r8169_mdio_write(struct rtl8169_private *tp, int reg, int value)
{
	RTL_W32(tp, PHYAR, 0x80000000 | (reg & 0x1f) << 16 | (value & 0xffff));

	rtl_loop_wait_low(tp, &rtl_phyar_cond, 25, 20);
	/*
	 * According to hardware specs a 20us delay is required after write
	 * complete indication, but before sending next command.
	 */
	udelay(20);
}

static int r8169_mdio_read(struct rtl8169_private *tp, int reg)
{
	int value;

	RTL_W32(tp, PHYAR, 0x0 | (reg & 0x1f) << 16);

	value = rtl_loop_wait_high(tp, &rtl_phyar_cond, 25, 20) ?
		RTL_R32(tp, PHYAR) & 0xffff : -ETIMEDOUT;

	/*
	 * According to hardware specs a 20us delay is required after read
	 * complete indication, but before sending next command.
	 */
	udelay(20);

	return value;
}

DECLARE_RTL_COND(rtl_ocpar_cond)
{
	return RTL_R32(tp, OCPAR) & OCPAR_FLAG;
}

static void r8168dp_1_mdio_access(struct rtl8169_private *tp, int reg, u32 data)
{
	RTL_W32(tp, OCPDR, data | ((reg & OCPDR_REG_MASK) << OCPDR_GPHY_REG_SHIFT));
	RTL_W32(tp, OCPAR, OCPAR_GPHY_WRITE_CMD);
	RTL_W32(tp, EPHY_RXER_NUM, 0);

	rtl_loop_wait_low(tp, &rtl_ocpar_cond, 1000, 100);
}

static void r8168dp_1_mdio_write(struct rtl8169_private *tp, int reg, int value)
{
	r8168dp_1_mdio_access(tp, reg,
			      OCPDR_WRITE_CMD | (value & OCPDR_DATA_MASK));
}

static int r8168dp_1_mdio_read(struct rtl8169_private *tp, int reg)
{
	r8168dp_1_mdio_access(tp, reg, OCPDR_READ_CMD);

	mdelay(1);
	RTL_W32(tp, OCPAR, OCPAR_GPHY_READ_CMD);
	RTL_W32(tp, EPHY_RXER_NUM, 0);

	return rtl_loop_wait_high(tp, &rtl_ocpar_cond, 1000, 100) ?
		RTL_R32(tp, OCPDR) & OCPDR_DATA_MASK : -ETIMEDOUT;
}

#define R8168DP_1_MDIO_ACCESS_BIT	0x00020000

static void r8168dp_2_mdio_start(struct rtl8169_private *tp)
{
	RTL_W32(tp, 0xd0, RTL_R32(tp, 0xd0) & ~R8168DP_1_MDIO_ACCESS_BIT);
}

static void r8168dp_2_mdio_stop(struct rtl8169_private *tp)
{
	RTL_W32(tp, 0xd0, RTL_R32(tp, 0xd0) | R8168DP_1_MDIO_ACCESS_BIT);
}

static void r8168dp_2_mdio_write(struct rtl8169_private *tp, int reg, int value)
{
	r8168dp_2_mdio_start(tp);

	r8169_mdio_write(tp, reg, value);

	r8168dp_2_mdio_stop(tp);
}

static int r8168dp_2_mdio_read(struct rtl8169_private *tp, int reg)
{
	int value;

	/* Work around issue with chip reporting wrong PHY ID */
	if (reg == MII_PHYSID2)
		return 0xc912;

	r8168dp_2_mdio_start(tp);

	value = r8169_mdio_read(tp, reg);

	r8168dp_2_mdio_stop(tp);

	return value;
}

static void rtl_writephy(struct rtl8169_private *tp, int location, int val)
{
	switch (tp->mac_version) {
	case RTL_GIGA_MAC_VER_27:
		r8168dp_1_mdio_write(tp, location, val);
		break;
	case RTL_GIGA_MAC_VER_28:
	case RTL_GIGA_MAC_VER_31:
		r8168dp_2_mdio_write(tp, location, val);
		break;
	case RTL_GIGA_MAC_VER_40 ... RTL_GIGA_MAC_VER_61:
		r8168g_mdio_write(tp, location, val);
		break;
	default:
		r8169_mdio_write(tp, location, val);
		break;
	}
}

static int rtl_readphy(struct rtl8169_private *tp, int location)
{
	switch (tp->mac_version) {
	case RTL_GIGA_MAC_VER_27:
		return r8168dp_1_mdio_read(tp, location);
	case RTL_GIGA_MAC_VER_28:
	case RTL_GIGA_MAC_VER_31:
		return r8168dp_2_mdio_read(tp, location);
	case RTL_GIGA_MAC_VER_40 ... RTL_GIGA_MAC_VER_61:
		return r8168g_mdio_read(tp, location);
	default:
		return r8169_mdio_read(tp, location);
	}
}

DECLARE_RTL_COND(rtl_ephyar_cond)
{
	return RTL_R32(tp, EPHYAR) & EPHYAR_FLAG;
}

static void rtl_ephy_write(struct rtl8169_private *tp, int reg_addr, int value)
{
	RTL_W32(tp, EPHYAR, EPHYAR_WRITE_CMD | (value & EPHYAR_DATA_MASK) |
		(reg_addr & EPHYAR_REG_MASK) << EPHYAR_REG_SHIFT);

	rtl_loop_wait_low(tp, &rtl_ephyar_cond, 10, 100);

	udelay(10);
}

static u16 rtl_ephy_read(struct rtl8169_private *tp, int reg_addr)
{
	RTL_W32(tp, EPHYAR, (reg_addr & EPHYAR_REG_MASK) << EPHYAR_REG_SHIFT);

	return rtl_loop_wait_high(tp, &rtl_ephyar_cond, 10, 100) ?
		RTL_R32(tp, EPHYAR) & EPHYAR_DATA_MASK : ~0;
}

static void r8168fp_adjust_ocp_cmd(struct rtl8169_private *tp, u32 *cmd, int type)
{
	/* based on RTL8168FP_OOBMAC_BASE in vendor driver */
	if (tp->mac_version == RTL_GIGA_MAC_VER_52 && type == ERIAR_OOB)
		*cmd |= 0x7f0 << 18;
}

DECLARE_RTL_COND(rtl_eriar_cond)
{
	return RTL_R32(tp, ERIAR) & ERIAR_FLAG;
}

static void _rtl_eri_write(struct rtl8169_private *tp, int addr, u32 mask,
			   u32 val, int type)
{
	u32 cmd = ERIAR_WRITE_CMD | type | mask | addr;

	BUG_ON((addr & 3) || (mask == 0));
	RTL_W32(tp, ERIDR, val);
	r8168fp_adjust_ocp_cmd(tp, &cmd, type);
	RTL_W32(tp, ERIAR, cmd);

	rtl_loop_wait_low(tp, &rtl_eriar_cond, 100, 100);
}

static void rtl_eri_write(struct rtl8169_private *tp, int addr, u32 mask,
			  u32 val)
{
	_rtl_eri_write(tp, addr, mask, val, ERIAR_EXGMAC);
}

static u32 _rtl_eri_read(struct rtl8169_private *tp, int addr, int type)
{
	u32 cmd = ERIAR_READ_CMD | type | ERIAR_MASK_1111 | addr;

	r8168fp_adjust_ocp_cmd(tp, &cmd, type);
	RTL_W32(tp, ERIAR, cmd);

	return rtl_loop_wait_high(tp, &rtl_eriar_cond, 100, 100) ?
		RTL_R32(tp, ERIDR) : ~0;
}

static u32 rtl_eri_read(struct rtl8169_private *tp, int addr)
{
	return _rtl_eri_read(tp, addr, ERIAR_EXGMAC);
}

static void rtl_w0w1_eri(struct rtl8169_private *tp, int addr, u32 p, u32 m)
{
	u32 val = rtl_eri_read(tp, addr);

	rtl_eri_write(tp, addr, ERIAR_MASK_1111, (val & ~m) | p);
}

static void rtl_eri_set_bits(struct rtl8169_private *tp, int addr, u32 p)
{
	rtl_w0w1_eri(tp, addr, p, 0);
}

static void rtl_eri_clear_bits(struct rtl8169_private *tp, int addr, u32 m)
{
	rtl_w0w1_eri(tp, addr, 0, m);
}

static u32 r8168dp_ocp_read(struct rtl8169_private *tp, u16 reg)
{
	RTL_W32(tp, OCPAR, 0x0fu << 12 | (reg & 0x0fff));
	return rtl_loop_wait_high(tp, &rtl_ocpar_cond, 100, 20) ?
		RTL_R32(tp, OCPDR) : ~0;
}

static u32 r8168ep_ocp_read(struct rtl8169_private *tp, u16 reg)
{
	return _rtl_eri_read(tp, reg, ERIAR_OOB);
}

static void r8168dp_ocp_write(struct rtl8169_private *tp, u8 mask, u16 reg,
			      u32 data)
{
	RTL_W32(tp, OCPDR, data);
	RTL_W32(tp, OCPAR, OCPAR_FLAG | ((u32)mask & 0x0f) << 12 | (reg & 0x0fff));
	rtl_loop_wait_low(tp, &rtl_ocpar_cond, 100, 20);
}

static void r8168ep_ocp_write(struct rtl8169_private *tp, u8 mask, u16 reg,
			      u32 data)
{
	_rtl_eri_write(tp, reg, ((u32)mask & 0x0f) << ERIAR_MASK_SHIFT,
		       data, ERIAR_OOB);
}

static void r8168dp_oob_notify(struct rtl8169_private *tp, u8 cmd)
{
	rtl_eri_write(tp, 0xe8, ERIAR_MASK_0001, cmd);

	r8168dp_ocp_write(tp, 0x1, 0x30, 0x00000001);
}

#define OOB_CMD_RESET		0x00
#define OOB_CMD_DRIVER_START	0x05
#define OOB_CMD_DRIVER_STOP	0x06

static u16 rtl8168_get_ocp_reg(struct rtl8169_private *tp)
{
	return (tp->mac_version == RTL_GIGA_MAC_VER_31) ? 0xb8 : 0x10;
}

DECLARE_RTL_COND(rtl_dp_ocp_read_cond)
{
	u16 reg;

	reg = rtl8168_get_ocp_reg(tp);

	return r8168dp_ocp_read(tp, reg) & 0x00000800;
}

DECLARE_RTL_COND(rtl_ep_ocp_read_cond)
{
	return r8168ep_ocp_read(tp, 0x124) & 0x00000001;
}

DECLARE_RTL_COND(rtl_ocp_tx_cond)
{
	return RTL_R8(tp, IBISR0) & 0x20;
}

static void rtl8168ep_stop_cmac(struct rtl8169_private *tp)
{
	RTL_W8(tp, IBCR2, RTL_R8(tp, IBCR2) & ~0x01);
	rtl_loop_wait_high(tp, &rtl_ocp_tx_cond, 50000, 2000);
	RTL_W8(tp, IBISR0, RTL_R8(tp, IBISR0) | 0x20);
	RTL_W8(tp, IBCR0, RTL_R8(tp, IBCR0) & ~0x01);
}

static void rtl8168dp_driver_start(struct rtl8169_private *tp)
{
	r8168dp_oob_notify(tp, OOB_CMD_DRIVER_START);
	rtl_loop_wait_high(tp, &rtl_dp_ocp_read_cond, 10000, 10);
}

static void rtl8168ep_driver_start(struct rtl8169_private *tp)
{
	r8168ep_ocp_write(tp, 0x01, 0x180, OOB_CMD_DRIVER_START);
	r8168ep_ocp_write(tp, 0x01, 0x30, r8168ep_ocp_read(tp, 0x30) | 0x01);
	rtl_loop_wait_high(tp, &rtl_ep_ocp_read_cond, 10000, 10);
}

static void rtl8168_driver_start(struct rtl8169_private *tp)
{
	switch (tp->mac_version) {
	case RTL_GIGA_MAC_VER_27:
	case RTL_GIGA_MAC_VER_28:
	case RTL_GIGA_MAC_VER_31:
		rtl8168dp_driver_start(tp);
		break;
	case RTL_GIGA_MAC_VER_49 ... RTL_GIGA_MAC_VER_52:
		rtl8168ep_driver_start(tp);
		break;
	default:
		BUG();
		break;
	}
}

static void rtl8168dp_driver_stop(struct rtl8169_private *tp)
{
	r8168dp_oob_notify(tp, OOB_CMD_DRIVER_STOP);
	rtl_loop_wait_low(tp, &rtl_dp_ocp_read_cond, 10000, 10);
}

static void rtl8168ep_driver_stop(struct rtl8169_private *tp)
{
	rtl8168ep_stop_cmac(tp);
	r8168ep_ocp_write(tp, 0x01, 0x180, OOB_CMD_DRIVER_STOP);
	r8168ep_ocp_write(tp, 0x01, 0x30, r8168ep_ocp_read(tp, 0x30) | 0x01);
	rtl_loop_wait_low(tp, &rtl_ep_ocp_read_cond, 10000, 10);
}

static void rtl8168_driver_stop(struct rtl8169_private *tp)
{
	switch (tp->mac_version) {
	case RTL_GIGA_MAC_VER_27:
	case RTL_GIGA_MAC_VER_28:
	case RTL_GIGA_MAC_VER_31:
		rtl8168dp_driver_stop(tp);
		break;
	case RTL_GIGA_MAC_VER_49 ... RTL_GIGA_MAC_VER_52:
		rtl8168ep_driver_stop(tp);
		break;
	default:
		BUG();
		break;
	}
}

static bool r8168dp_check_dash(struct rtl8169_private *tp)
{
	u16 reg = rtl8168_get_ocp_reg(tp);

	return !!(r8168dp_ocp_read(tp, reg) & 0x00008000);
}

static bool r8168ep_check_dash(struct rtl8169_private *tp)
{
	return r8168ep_ocp_read(tp, 0x128) & 0x00000001;
}

static bool r8168_check_dash(struct rtl8169_private *tp)
{
	switch (tp->mac_version) {
	case RTL_GIGA_MAC_VER_27:
	case RTL_GIGA_MAC_VER_28:
	case RTL_GIGA_MAC_VER_31:
		return r8168dp_check_dash(tp);
	case RTL_GIGA_MAC_VER_49 ... RTL_GIGA_MAC_VER_52:
		return r8168ep_check_dash(tp);
	default:
		return false;
	}
}

static void rtl_reset_packet_filter(struct rtl8169_private *tp)
{
	rtl_eri_clear_bits(tp, 0xdc, BIT(0));
	rtl_eri_set_bits(tp, 0xdc, BIT(0));
}

DECLARE_RTL_COND(rtl_efusear_cond)
{
	return RTL_R32(tp, EFUSEAR) & EFUSEAR_FLAG;
}

u8 rtl8168d_efuse_read(struct rtl8169_private *tp, int reg_addr)
{
	RTL_W32(tp, EFUSEAR, (reg_addr & EFUSEAR_REG_MASK) << EFUSEAR_REG_SHIFT);

	return rtl_loop_wait_high(tp, &rtl_efusear_cond, 100, 300) ?
		RTL_R32(tp, EFUSEAR) & EFUSEAR_DATA_MASK : ~0;
}

static u32 rtl_get_events(struct rtl8169_private *tp)
{
	if (rtl_is_8125(tp))
		return RTL_R32(tp, IntrStatus_8125);
	else
		return RTL_R16(tp, IntrStatus);
}

static void rtl_ack_events(struct rtl8169_private *tp, u32 bits)
{
	if (rtl_is_8125(tp))
		RTL_W32(tp, IntrStatus_8125, bits);
	else
		RTL_W16(tp, IntrStatus, bits);
}

static void rtl_irq_disable(struct rtl8169_private *tp)
{
	if (rtl_is_8125(tp))
		RTL_W32(tp, IntrMask_8125, 0);
	else
		RTL_W16(tp, IntrMask, 0);
	tp->irq_enabled = 0;
}

static void rtl_irq_enable(struct rtl8169_private *tp)
{
	tp->irq_enabled = 1;
	if (rtl_is_8125(tp))
		RTL_W32(tp, IntrMask_8125, tp->irq_mask);
	else
		RTL_W16(tp, IntrMask, tp->irq_mask);
}

static void rtl8169_irq_mask_and_ack(struct rtl8169_private *tp)
{
	rtl_irq_disable(tp);
	rtl_ack_events(tp, 0xffffffff);
	rtl_pci_commit(tp);
}

static void rtl_link_chg_patch(struct rtl8169_private *tp)
{
	struct phy_device *phydev = tp->phydev;

	if (tp->mac_version == RTL_GIGA_MAC_VER_34 ||
	    tp->mac_version == RTL_GIGA_MAC_VER_38) {
		if (phydev->speed == SPEED_1000) {
			rtl_eri_write(tp, 0x1bc, ERIAR_MASK_1111, 0x00000011);
			rtl_eri_write(tp, 0x1dc, ERIAR_MASK_1111, 0x00000005);
		} else if (phydev->speed == SPEED_100) {
			rtl_eri_write(tp, 0x1bc, ERIAR_MASK_1111, 0x0000001f);
			rtl_eri_write(tp, 0x1dc, ERIAR_MASK_1111, 0x00000005);
		} else {
			rtl_eri_write(tp, 0x1bc, ERIAR_MASK_1111, 0x0000001f);
			rtl_eri_write(tp, 0x1dc, ERIAR_MASK_1111, 0x0000003f);
		}
		rtl_reset_packet_filter(tp);
	} else if (tp->mac_version == RTL_GIGA_MAC_VER_35 ||
		   tp->mac_version == RTL_GIGA_MAC_VER_36) {
		if (phydev->speed == SPEED_1000) {
			rtl_eri_write(tp, 0x1bc, ERIAR_MASK_1111, 0x00000011);
			rtl_eri_write(tp, 0x1dc, ERIAR_MASK_1111, 0x00000005);
		} else {
			rtl_eri_write(tp, 0x1bc, ERIAR_MASK_1111, 0x0000001f);
			rtl_eri_write(tp, 0x1dc, ERIAR_MASK_1111, 0x0000003f);
		}
	} else if (tp->mac_version == RTL_GIGA_MAC_VER_37) {
		if (phydev->speed == SPEED_10) {
			rtl_eri_write(tp, 0x1d0, ERIAR_MASK_0011, 0x4d02);
			rtl_eri_write(tp, 0x1dc, ERIAR_MASK_0011, 0x0060a);
		} else {
			rtl_eri_write(tp, 0x1d0, ERIAR_MASK_0011, 0x0000);
		}
	}
}

#define WAKE_ANY (WAKE_PHY | WAKE_MAGIC | WAKE_UCAST | WAKE_BCAST | WAKE_MCAST)

static void rtl8169_get_wol(struct net_device *dev, struct ethtool_wolinfo *wol)
{
	struct rtl8169_private *tp = netdev_priv(dev);

	rtl_lock_work(tp);
	wol->supported = WAKE_ANY;
	wol->wolopts = tp->saved_wolopts;
	rtl_unlock_work(tp);
}

static void __rtl8169_set_wol(struct rtl8169_private *tp, u32 wolopts)
{
	static const struct {
		u32 opt;
		u16 reg;
		u8  mask;
	} cfg[] = {
		{ WAKE_PHY,   Config3, LinkUp },
		{ WAKE_UCAST, Config5, UWF },
		{ WAKE_BCAST, Config5, BWF },
		{ WAKE_MCAST, Config5, MWF },
		{ WAKE_ANY,   Config5, LanWake },
		{ WAKE_MAGIC, Config3, MagicPacket }
	};
	unsigned int i, tmp = ARRAY_SIZE(cfg);
	u8 options;

	rtl_unlock_config_regs(tp);

	if (rtl_is_8168evl_up(tp)) {
		tmp--;
		if (wolopts & WAKE_MAGIC)
			rtl_eri_set_bits(tp, 0x0dc, MagicPacket_v2);
		else
			rtl_eri_clear_bits(tp, 0x0dc, MagicPacket_v2);
	} else if (rtl_is_8125(tp)) {
		tmp--;
		if (wolopts & WAKE_MAGIC)
			r8168_mac_ocp_modify(tp, 0xc0b6, 0, BIT(0));
		else
			r8168_mac_ocp_modify(tp, 0xc0b6, BIT(0), 0);
	}

	for (i = 0; i < tmp; i++) {
		options = RTL_R8(tp, cfg[i].reg) & ~cfg[i].mask;
		if (wolopts & cfg[i].opt)
			options |= cfg[i].mask;
		RTL_W8(tp, cfg[i].reg, options);
	}

	switch (tp->mac_version) {
	case RTL_GIGA_MAC_VER_02 ... RTL_GIGA_MAC_VER_06:
		options = RTL_R8(tp, Config1) & ~PMEnable;
		if (wolopts)
			options |= PMEnable;
		RTL_W8(tp, Config1, options);
		break;
	case RTL_GIGA_MAC_VER_34:
	case RTL_GIGA_MAC_VER_37:
	case RTL_GIGA_MAC_VER_39 ... RTL_GIGA_MAC_VER_61:
		options = RTL_R8(tp, Config2) & ~PME_SIGNAL;
		if (wolopts)
			options |= PME_SIGNAL;
		RTL_W8(tp, Config2, options);
		break;
	default:
		break;
	}

	rtl_lock_config_regs(tp);

	device_set_wakeup_enable(tp_to_dev(tp), wolopts);
	tp->dev->wol_enabled = wolopts ? 1 : 0;
}

static int rtl8169_set_wol(struct net_device *dev, struct ethtool_wolinfo *wol)
{
	struct rtl8169_private *tp = netdev_priv(dev);
	struct device *d = tp_to_dev(tp);

	if (wol->wolopts & ~WAKE_ANY)
		return -EINVAL;

	pm_runtime_get_noresume(d);

	rtl_lock_work(tp);

	tp->saved_wolopts = wol->wolopts;

	if (pm_runtime_active(d))
		__rtl8169_set_wol(tp, tp->saved_wolopts);

	rtl_unlock_work(tp);

	pm_runtime_put_noidle(d);

	return 0;
}

static void rtl8169_get_drvinfo(struct net_device *dev,
				struct ethtool_drvinfo *info)
{
	struct rtl8169_private *tp = netdev_priv(dev);
	struct rtl_fw *rtl_fw = tp->rtl_fw;

	strlcpy(info->driver, MODULENAME, sizeof(info->driver));
	strlcpy(info->bus_info, pci_name(tp->pci_dev), sizeof(info->bus_info));
	BUILD_BUG_ON(sizeof(info->fw_version) < sizeof(rtl_fw->version));
	if (rtl_fw)
		strlcpy(info->fw_version, rtl_fw->version,
			sizeof(info->fw_version));
}

static int rtl8169_get_regs_len(struct net_device *dev)
{
	return R8169_REGS_SIZE;
}

static netdev_features_t rtl8169_fix_features(struct net_device *dev,
	netdev_features_t features)
{
	struct rtl8169_private *tp = netdev_priv(dev);

	if (dev->mtu > TD_MSS_MAX)
		features &= ~NETIF_F_ALL_TSO;

	if (dev->mtu > ETH_DATA_LEN &&
	    tp->mac_version > RTL_GIGA_MAC_VER_06)
		features &= ~(NETIF_F_CSUM_MASK | NETIF_F_ALL_TSO);

	return features;
}

static void rtl_set_rx_config_features(struct rtl8169_private *tp,
				       netdev_features_t features)
{
	u32 rx_config = RTL_R32(tp, RxConfig);

	if (features & NETIF_F_RXALL)
		rx_config |= RX_CONFIG_ACCEPT_ERR_MASK;
	else
		rx_config &= ~RX_CONFIG_ACCEPT_ERR_MASK;

	if (rtl_is_8125(tp)) {
		if (features & NETIF_F_HW_VLAN_CTAG_RX)
			rx_config |= RX_VLAN_8125;
		else
			rx_config &= ~RX_VLAN_8125;
	}

	RTL_W32(tp, RxConfig, rx_config);
}

static int rtl8169_set_features(struct net_device *dev,
				netdev_features_t features)
{
	struct rtl8169_private *tp = netdev_priv(dev);

	rtl_lock_work(tp);

	rtl_set_rx_config_features(tp, features);

	if (features & NETIF_F_RXCSUM)
		tp->cp_cmd |= RxChkSum;
	else
		tp->cp_cmd &= ~RxChkSum;

	if (!rtl_is_8125(tp)) {
		if (features & NETIF_F_HW_VLAN_CTAG_RX)
			tp->cp_cmd |= RxVlan;
		else
			tp->cp_cmd &= ~RxVlan;
	}

	RTL_W16(tp, CPlusCmd, tp->cp_cmd);
	rtl_pci_commit(tp);

	rtl_unlock_work(tp);

	return 0;
}

static inline u32 rtl8169_tx_vlan_tag(struct sk_buff *skb)
{
	return (skb_vlan_tag_present(skb)) ?
		TxVlanTag | swab16(skb_vlan_tag_get(skb)) : 0x00;
}

static void rtl8169_rx_vlan_tag(struct RxDesc *desc, struct sk_buff *skb)
{
	u32 opts2 = le32_to_cpu(desc->opts2);

	if (opts2 & RxVlanTag)
		__vlan_hwaccel_put_tag(skb, htons(ETH_P_8021Q), swab16(opts2 & 0xffff));
}

static void rtl8169_get_regs(struct net_device *dev, struct ethtool_regs *regs,
			     void *p)
{
	struct rtl8169_private *tp = netdev_priv(dev);
	u32 __iomem *data = tp->mmio_addr;
	u32 *dw = p;
	int i;

	rtl_lock_work(tp);
	for (i = 0; i < R8169_REGS_SIZE; i += 4)
		memcpy_fromio(dw++, data++, 4);
	rtl_unlock_work(tp);
}

static const char rtl8169_gstrings[][ETH_GSTRING_LEN] = {
	"tx_packets",
	"rx_packets",
	"tx_errors",
	"rx_errors",
	"rx_missed",
	"align_errors",
	"tx_single_collisions",
	"tx_multi_collisions",
	"unicast",
	"broadcast",
	"multicast",
	"tx_aborted",
	"tx_underrun",
};

static int rtl8169_get_sset_count(struct net_device *dev, int sset)
{
	switch (sset) {
	case ETH_SS_STATS:
		return ARRAY_SIZE(rtl8169_gstrings);
	default:
		return -EOPNOTSUPP;
	}
}

DECLARE_RTL_COND(rtl_counters_cond)
{
	return RTL_R32(tp, CounterAddrLow) & (CounterReset | CounterDump);
}

static void rtl8169_do_counters(struct rtl8169_private *tp, u32 counter_cmd)
{
	dma_addr_t paddr = tp->counters_phys_addr;
	u32 cmd;

	RTL_W32(tp, CounterAddrHigh, (u64)paddr >> 32);
	rtl_pci_commit(tp);
	cmd = (u64)paddr & DMA_BIT_MASK(32);
	RTL_W32(tp, CounterAddrLow, cmd);
	RTL_W32(tp, CounterAddrLow, cmd | counter_cmd);

	rtl_loop_wait_low(tp, &rtl_counters_cond, 10, 1000);
}

static void rtl8169_reset_counters(struct rtl8169_private *tp)
{
	/*
	 * Versions prior to RTL_GIGA_MAC_VER_19 don't support resetting the
	 * tally counters.
	 */
	if (tp->mac_version >= RTL_GIGA_MAC_VER_19)
		rtl8169_do_counters(tp, CounterReset);
}

static void rtl8169_update_counters(struct rtl8169_private *tp)
{
	u8 val = RTL_R8(tp, ChipCmd);

	/*
	 * Some chips are unable to dump tally counters when the receiver
	 * is disabled. If 0xff chip may be in a PCI power-save state.
	 */
	if (val & CmdRxEnb && val != 0xff)
		rtl8169_do_counters(tp, CounterDump);
}

static void rtl8169_init_counter_offsets(struct rtl8169_private *tp)
{
	struct rtl8169_counters *counters = tp->counters;

	/*
	 * rtl8169_init_counter_offsets is called from rtl_open.  On chip
	 * versions prior to RTL_GIGA_MAC_VER_19 the tally counters are only
	 * reset by a power cycle, while the counter values collected by the
	 * driver are reset at every driver unload/load cycle.
	 *
	 * To make sure the HW values returned by @get_stats64 match the SW
	 * values, we collect the initial values at first open(*) and use them
	 * as offsets to normalize the values returned by @get_stats64.
	 *
	 * (*) We can't call rtl8169_init_counter_offsets from rtl_init_one
	 * for the reason stated in rtl8169_update_counters; CmdRxEnb is only
	 * set at open time by rtl_hw_start.
	 */

	if (tp->tc_offset.inited)
		return;

	rtl8169_reset_counters(tp);
	rtl8169_update_counters(tp);

	tp->tc_offset.tx_errors = counters->tx_errors;
	tp->tc_offset.tx_multi_collision = counters->tx_multi_collision;
	tp->tc_offset.tx_aborted = counters->tx_aborted;
	tp->tc_offset.rx_missed = counters->rx_missed;
	tp->tc_offset.inited = true;
}

static void rtl8169_get_ethtool_stats(struct net_device *dev,
				      struct ethtool_stats *stats, u64 *data)
{
	struct rtl8169_private *tp = netdev_priv(dev);
	struct device *d = tp_to_dev(tp);
	struct rtl8169_counters *counters = tp->counters;

	ASSERT_RTNL();

	pm_runtime_get_noresume(d);

	if (pm_runtime_active(d))
		rtl8169_update_counters(tp);

	pm_runtime_put_noidle(d);

	data[0] = le64_to_cpu(counters->tx_packets);
	data[1] = le64_to_cpu(counters->rx_packets);
	data[2] = le64_to_cpu(counters->tx_errors);
	data[3] = le32_to_cpu(counters->rx_errors);
	data[4] = le16_to_cpu(counters->rx_missed);
	data[5] = le16_to_cpu(counters->align_errors);
	data[6] = le32_to_cpu(counters->tx_one_collision);
	data[7] = le32_to_cpu(counters->tx_multi_collision);
	data[8] = le64_to_cpu(counters->rx_unicast);
	data[9] = le64_to_cpu(counters->rx_broadcast);
	data[10] = le32_to_cpu(counters->rx_multicast);
	data[11] = le16_to_cpu(counters->tx_aborted);
	data[12] = le16_to_cpu(counters->tx_underun);
}

static void rtl8169_get_strings(struct net_device *dev, u32 stringset, u8 *data)
{
	switch(stringset) {
	case ETH_SS_STATS:
		memcpy(data, *rtl8169_gstrings, sizeof(rtl8169_gstrings));
		break;
	}
}

/*
 * Interrupt coalescing
 *
 * > 1 - the availability of the IntrMitigate (0xe2) register through the
 * >     8169, 8168 and 810x line of chipsets
 *
 * 8169, 8168, and 8136(810x) serial chipsets support it.
 *
 * > 2 - the Tx timer unit at gigabit speed
 *
 * The unit of the timer depends on both the speed and the setting of CPlusCmd
 * (0xe0) bit 1 and bit 0.
 *
 * For 8169
 * bit[1:0] \ speed        1000M           100M            10M
 * 0 0                     320ns           2.56us          40.96us
 * 0 1                     2.56us          20.48us         327.7us
 * 1 0                     5.12us          40.96us         655.4us
 * 1 1                     10.24us         81.92us         1.31ms
 *
 * For the other
 * bit[1:0] \ speed        1000M           100M            10M
 * 0 0                     5us             2.56us          40.96us
 * 0 1                     40us            20.48us         327.7us
 * 1 0                     80us            40.96us         655.4us
 * 1 1                     160us           81.92us         1.31ms
 */

/* rx/tx scale factors for all CPlusCmd[0:1] cases */
struct rtl_coalesce_info {
	u32 speed;
	u32 scale_nsecs[4];
};

/* produce array with base delay *1, *8, *8*2, *8*2*2 */
#define COALESCE_DELAY(d) { (d), 8 * (d), 16 * (d), 32 * (d) }

static const struct rtl_coalesce_info rtl_coalesce_info_8169[] = {
	{ SPEED_10,	COALESCE_DELAY(40960) },
	{ SPEED_100,	COALESCE_DELAY(2560) },
	{ SPEED_1000,	COALESCE_DELAY(320) },
	{ 0 },
};

static const struct rtl_coalesce_info rtl_coalesce_info_8168_8136[] = {
	{ SPEED_10,	COALESCE_DELAY(40960) },
	{ SPEED_100,	COALESCE_DELAY(2560) },
	{ SPEED_1000,	COALESCE_DELAY(5000) },
	{ 0 },
};
#undef COALESCE_DELAY

/* get rx/tx scale vector corresponding to current speed */
static const struct rtl_coalesce_info *
rtl_coalesce_info(struct rtl8169_private *tp)
{
	const struct rtl_coalesce_info *ci;

	if (tp->mac_version <= RTL_GIGA_MAC_VER_06)
		ci = rtl_coalesce_info_8169;
	else
		ci = rtl_coalesce_info_8168_8136;

	for (; ci->speed; ci++) {
		if (tp->phydev->speed == ci->speed)
			return ci;
	}

	return ERR_PTR(-ELNRNG);
}

static int rtl_get_coalesce(struct net_device *dev, struct ethtool_coalesce *ec)
{
	struct rtl8169_private *tp = netdev_priv(dev);
	const struct rtl_coalesce_info *ci;
	u32 scale, c_us, c_fr;
	u16 intrmit;

	if (rtl_is_8125(tp))
		return -EOPNOTSUPP;

	memset(ec, 0, sizeof(*ec));

	/* get rx/tx scale corresponding to current speed and CPlusCmd[0:1] */
	ci = rtl_coalesce_info(tp);
	if (IS_ERR(ci))
		return PTR_ERR(ci);

	scale = ci->scale_nsecs[tp->cp_cmd & INTT_MASK];

	intrmit = RTL_R16(tp, IntrMitigate);

	c_us = FIELD_GET(RTL_COALESCE_TX_USECS, intrmit);
	ec->tx_coalesce_usecs = DIV_ROUND_UP(c_us * scale, 1000);

	c_fr = FIELD_GET(RTL_COALESCE_TX_FRAMES, intrmit);
	/* ethtool_coalesce states usecs and max_frames must not both be 0 */
	ec->tx_max_coalesced_frames = (c_us || c_fr) ? c_fr * 4 : 1;

	c_us = FIELD_GET(RTL_COALESCE_RX_USECS, intrmit);
	ec->rx_coalesce_usecs = DIV_ROUND_UP(c_us * scale, 1000);

	c_fr = FIELD_GET(RTL_COALESCE_RX_FRAMES, intrmit);
	ec->rx_max_coalesced_frames = (c_us || c_fr) ? c_fr * 4 : 1;

	return 0;
}

/* choose appropriate scale factor and CPlusCmd[0:1] for (speed, usec) */
static int rtl_coalesce_choose_scale(struct rtl8169_private *tp, u32 usec,
				     u16 *cp01)
{
	const struct rtl_coalesce_info *ci;
	u16 i;

	ci = rtl_coalesce_info(tp);
	if (IS_ERR(ci))
		return PTR_ERR(ci);

	for (i = 0; i < 4; i++) {
		if (usec <= ci->scale_nsecs[i] * RTL_COALESCE_T_MAX / 1000U) {
			*cp01 = i;
			return ci->scale_nsecs[i];
		}
	}

	return -ERANGE;
}

static int rtl_set_coalesce(struct net_device *dev, struct ethtool_coalesce *ec)
{
	struct rtl8169_private *tp = netdev_priv(dev);
	u32 tx_fr = ec->tx_max_coalesced_frames;
	u32 rx_fr = ec->rx_max_coalesced_frames;
	u32 coal_usec_max, units;
	u16 w = 0, cp01 = 0;
	int scale;

	if (rtl_is_8125(tp))
		return -EOPNOTSUPP;

	if (rx_fr > RTL_COALESCE_FRAME_MAX || tx_fr > RTL_COALESCE_FRAME_MAX)
		return -ERANGE;

	coal_usec_max = max(ec->rx_coalesce_usecs, ec->tx_coalesce_usecs);
	scale = rtl_coalesce_choose_scale(tp, coal_usec_max, &cp01);
	if (scale < 0)
		return scale;

	/* Accept max_frames=1 we returned in rtl_get_coalesce. Accept it
	 * not only when usecs=0 because of e.g. the following scenario:
	 *
	 * - both rx_usecs=0 & rx_frames=0 in hardware (no delay on RX)
	 * - rtl_get_coalesce returns rx_usecs=0, rx_frames=1
	 * - then user does `ethtool -C eth0 rx-usecs 100`
	 *
	 * Since ethtool sends to kernel whole ethtool_coalesce settings,
	 * if we want to ignore rx_frames then it has to be set to 0.
	 */
	if (rx_fr == 1)
		rx_fr = 0;
	if (tx_fr == 1)
		tx_fr = 0;

	/* HW requires time limit to be set if frame limit is set */
	if ((tx_fr && !ec->tx_coalesce_usecs) ||
	    (rx_fr && !ec->rx_coalesce_usecs))
		return -EINVAL;

	w |= FIELD_PREP(RTL_COALESCE_TX_FRAMES, DIV_ROUND_UP(tx_fr, 4));
	w |= FIELD_PREP(RTL_COALESCE_RX_FRAMES, DIV_ROUND_UP(rx_fr, 4));

	units = DIV_ROUND_UP(ec->tx_coalesce_usecs * 1000U, scale);
	w |= FIELD_PREP(RTL_COALESCE_TX_USECS, units);
	units = DIV_ROUND_UP(ec->rx_coalesce_usecs * 1000U, scale);
	w |= FIELD_PREP(RTL_COALESCE_RX_USECS, units);

	rtl_lock_work(tp);

	RTL_W16(tp, IntrMitigate, w);

	/* Meaning of PktCntrDisable bit changed from RTL8168e-vl */
	if (rtl_is_8168evl_up(tp)) {
		if (!rx_fr && !tx_fr)
			/* disable packet counter */
			tp->cp_cmd |= PktCntrDisable;
		else
			tp->cp_cmd &= ~PktCntrDisable;
	}

	tp->cp_cmd = (tp->cp_cmd & ~INTT_MASK) | cp01;
	RTL_W16(tp, CPlusCmd, tp->cp_cmd);
	rtl_pci_commit(tp);

	rtl_unlock_work(tp);

	return 0;
}

static int rtl8169_get_eee(struct net_device *dev, struct ethtool_eee *data)
{
	struct rtl8169_private *tp = netdev_priv(dev);
	struct device *d = tp_to_dev(tp);
	int ret;

	if (!rtl_supports_eee(tp))
		return -EOPNOTSUPP;

	pm_runtime_get_noresume(d);

	if (!pm_runtime_active(d)) {
		ret = -EOPNOTSUPP;
	} else {
		ret = phy_ethtool_get_eee(tp->phydev, data);
	}

	pm_runtime_put_noidle(d);

	return ret;
}

static int rtl8169_set_eee(struct net_device *dev, struct ethtool_eee *data)
{
	struct rtl8169_private *tp = netdev_priv(dev);
	struct device *d = tp_to_dev(tp);
	int ret;

	if (!rtl_supports_eee(tp))
		return -EOPNOTSUPP;

	pm_runtime_get_noresume(d);

	if (!pm_runtime_active(d)) {
		ret = -EOPNOTSUPP;
		goto out;
	}

	ret = phy_ethtool_set_eee(tp->phydev, data);

	if (!ret)
		tp->eee_adv = phy_read_mmd(dev->phydev, MDIO_MMD_AN,
					   MDIO_AN_EEE_ADV);
out:
	pm_runtime_put_noidle(d);
	return ret;
}

static const struct ethtool_ops rtl8169_ethtool_ops = {
	.supported_coalesce_params = ETHTOOL_COALESCE_USECS |
				     ETHTOOL_COALESCE_MAX_FRAMES,
	.get_drvinfo		= rtl8169_get_drvinfo,
	.get_regs_len		= rtl8169_get_regs_len,
	.get_link		= ethtool_op_get_link,
	.get_coalesce		= rtl_get_coalesce,
	.set_coalesce		= rtl_set_coalesce,
	.get_regs		= rtl8169_get_regs,
	.get_wol		= rtl8169_get_wol,
	.set_wol		= rtl8169_set_wol,
	.get_strings		= rtl8169_get_strings,
	.get_sset_count		= rtl8169_get_sset_count,
	.get_ethtool_stats	= rtl8169_get_ethtool_stats,
	.get_ts_info		= ethtool_op_get_ts_info,
	.nway_reset		= phy_ethtool_nway_reset,
	.get_eee		= rtl8169_get_eee,
	.set_eee		= rtl8169_set_eee,
	.get_link_ksettings	= phy_ethtool_get_link_ksettings,
	.set_link_ksettings	= phy_ethtool_set_link_ksettings,
};

static void rtl_enable_eee(struct rtl8169_private *tp)
{
	struct phy_device *phydev = tp->phydev;
	int adv;

	/* respect EEE advertisement the user may have set */
	if (tp->eee_adv >= 0)
		adv = tp->eee_adv;
	else
		adv = phy_read_mmd(phydev, MDIO_MMD_PCS, MDIO_PCS_EEE_ABLE);

	if (adv >= 0)
		phy_write_mmd(phydev, MDIO_MMD_AN, MDIO_AN_EEE_ADV, adv);
}

static enum mac_version rtl8169_get_mac_version(u16 xid, bool gmii)
{
	/*
	 * The driver currently handles the 8168Bf and the 8168Be identically
	 * but they can be identified more specifically through the test below
	 * if needed:
	 *
	 * (RTL_R32(tp, TxConfig) & 0x700000) == 0x500000 ? 8168Bf : 8168Be
	 *
	 * Same thing for the 8101Eb and the 8101Ec:
	 *
	 * (RTL_R32(tp, TxConfig) & 0x700000) == 0x200000 ? 8101Eb : 8101Ec
	 */
	static const struct rtl_mac_info {
		u16 mask;
		u16 val;
		enum mac_version ver;
	} mac_info[] = {
		/* 8125 family. */
		{ 0x7cf, 0x608,	RTL_GIGA_MAC_VER_60 },
		{ 0x7c8, 0x608,	RTL_GIGA_MAC_VER_61 },

		/* RTL8117 */
		{ 0x7cf, 0x54a,	RTL_GIGA_MAC_VER_52 },

		/* 8168EP family. */
		{ 0x7cf, 0x502,	RTL_GIGA_MAC_VER_51 },
		{ 0x7cf, 0x501,	RTL_GIGA_MAC_VER_50 },
		{ 0x7cf, 0x500,	RTL_GIGA_MAC_VER_49 },

		/* 8168H family. */
		{ 0x7cf, 0x541,	RTL_GIGA_MAC_VER_46 },
		{ 0x7cf, 0x540,	RTL_GIGA_MAC_VER_45 },

		/* 8168G family. */
		{ 0x7cf, 0x5c8,	RTL_GIGA_MAC_VER_44 },
		{ 0x7cf, 0x509,	RTL_GIGA_MAC_VER_42 },
		{ 0x7cf, 0x4c1,	RTL_GIGA_MAC_VER_41 },
		{ 0x7cf, 0x4c0,	RTL_GIGA_MAC_VER_40 },

		/* 8168F family. */
		{ 0x7c8, 0x488,	RTL_GIGA_MAC_VER_38 },
		{ 0x7cf, 0x481,	RTL_GIGA_MAC_VER_36 },
		{ 0x7cf, 0x480,	RTL_GIGA_MAC_VER_35 },

		/* 8168E family. */
		{ 0x7c8, 0x2c8,	RTL_GIGA_MAC_VER_34 },
		{ 0x7cf, 0x2c1,	RTL_GIGA_MAC_VER_32 },
		{ 0x7c8, 0x2c0,	RTL_GIGA_MAC_VER_33 },

		/* 8168D family. */
		{ 0x7cf, 0x281,	RTL_GIGA_MAC_VER_25 },
		{ 0x7c8, 0x280,	RTL_GIGA_MAC_VER_26 },

		/* 8168DP family. */
		{ 0x7cf, 0x288,	RTL_GIGA_MAC_VER_27 },
		{ 0x7cf, 0x28a,	RTL_GIGA_MAC_VER_28 },
		{ 0x7cf, 0x28b,	RTL_GIGA_MAC_VER_31 },

		/* 8168C family. */
		{ 0x7cf, 0x3c9,	RTL_GIGA_MAC_VER_23 },
		{ 0x7cf, 0x3c8,	RTL_GIGA_MAC_VER_18 },
		{ 0x7c8, 0x3c8,	RTL_GIGA_MAC_VER_24 },
		{ 0x7cf, 0x3c0,	RTL_GIGA_MAC_VER_19 },
		{ 0x7cf, 0x3c2,	RTL_GIGA_MAC_VER_20 },
		{ 0x7cf, 0x3c3,	RTL_GIGA_MAC_VER_21 },
		{ 0x7c8, 0x3c0,	RTL_GIGA_MAC_VER_22 },

		/* 8168B family. */
		{ 0x7cf, 0x380,	RTL_GIGA_MAC_VER_12 },
		{ 0x7c8, 0x380,	RTL_GIGA_MAC_VER_17 },
		{ 0x7c8, 0x300,	RTL_GIGA_MAC_VER_11 },

		/* 8101 family. */
		{ 0x7c8, 0x448,	RTL_GIGA_MAC_VER_39 },
		{ 0x7c8, 0x440,	RTL_GIGA_MAC_VER_37 },
		{ 0x7cf, 0x409,	RTL_GIGA_MAC_VER_29 },
		{ 0x7c8, 0x408,	RTL_GIGA_MAC_VER_30 },
		{ 0x7cf, 0x349,	RTL_GIGA_MAC_VER_08 },
		{ 0x7cf, 0x249,	RTL_GIGA_MAC_VER_08 },
		{ 0x7cf, 0x348,	RTL_GIGA_MAC_VER_07 },
		{ 0x7cf, 0x248,	RTL_GIGA_MAC_VER_07 },
		{ 0x7cf, 0x340,	RTL_GIGA_MAC_VER_13 },
		/* RTL8401, reportedly works if treated as RTL8101e */
		{ 0x7cf, 0x240,	RTL_GIGA_MAC_VER_13 },
		{ 0x7cf, 0x343,	RTL_GIGA_MAC_VER_10 },
		{ 0x7cf, 0x342,	RTL_GIGA_MAC_VER_16 },
		{ 0x7c8, 0x348,	RTL_GIGA_MAC_VER_09 },
		{ 0x7c8, 0x248,	RTL_GIGA_MAC_VER_09 },
		{ 0x7c8, 0x340,	RTL_GIGA_MAC_VER_16 },
		/* FIXME: where did these entries come from ? -- FR */
		{ 0xfc8, 0x388,	RTL_GIGA_MAC_VER_15 },
		{ 0xfc8, 0x308,	RTL_GIGA_MAC_VER_14 },

		/* 8110 family. */
		{ 0xfc8, 0x980,	RTL_GIGA_MAC_VER_06 },
		{ 0xfc8, 0x180,	RTL_GIGA_MAC_VER_05 },
		{ 0xfc8, 0x100,	RTL_GIGA_MAC_VER_04 },
		{ 0xfc8, 0x040,	RTL_GIGA_MAC_VER_03 },
		{ 0xfc8, 0x008,	RTL_GIGA_MAC_VER_02 },

		/* Catch-all */
		{ 0x000, 0x000,	RTL_GIGA_MAC_NONE   }
	};
	const struct rtl_mac_info *p = mac_info;
	enum mac_version ver;

	while ((xid & p->mask) != p->val)
		p++;
	ver = p->ver;

	if (ver != RTL_GIGA_MAC_NONE && !gmii) {
		if (ver == RTL_GIGA_MAC_VER_42)
			ver = RTL_GIGA_MAC_VER_43;
		else if (ver == RTL_GIGA_MAC_VER_45)
			ver = RTL_GIGA_MAC_VER_47;
		else if (ver == RTL_GIGA_MAC_VER_46)
			ver = RTL_GIGA_MAC_VER_48;
	}

	return ver;
}

static void rtl_release_firmware(struct rtl8169_private *tp)
{
	if (tp->rtl_fw) {
		rtl_fw_release_firmware(tp->rtl_fw);
		kfree(tp->rtl_fw);
		tp->rtl_fw = NULL;
	}
}

void r8169_apply_firmware(struct rtl8169_private *tp)
{
	/* TODO: release firmware if rtl_fw_write_firmware signals failure. */
	if (tp->rtl_fw) {
		rtl_fw_write_firmware(tp, tp->rtl_fw);
		/* At least one firmware doesn't reset tp->ocp_base. */
		tp->ocp_base = OCP_STD_PHY_BASE;
	}
}

static void rtl8168_config_eee_mac(struct rtl8169_private *tp)
{
	/* Adjust EEE LED frequency */
	if (tp->mac_version != RTL_GIGA_MAC_VER_38)
		RTL_W8(tp, EEE_LED, RTL_R8(tp, EEE_LED) & ~0x07);

	rtl_eri_set_bits(tp, 0x1b0, 0x0003);
}

static void rtl8125_config_eee_mac(struct rtl8169_private *tp)
{
	r8168_mac_ocp_modify(tp, 0xe040, 0, BIT(1) | BIT(0));
	r8168_mac_ocp_modify(tp, 0xeb62, 0, BIT(2) | BIT(1));
}

static void rtl_rar_exgmac_set(struct rtl8169_private *tp, u8 *addr)
{
	const u16 w[] = {
		addr[0] | (addr[1] << 8),
		addr[2] | (addr[3] << 8),
		addr[4] | (addr[5] << 8)
	};

	rtl_eri_write(tp, 0xe0, ERIAR_MASK_1111, w[0] | (w[1] << 16));
	rtl_eri_write(tp, 0xe4, ERIAR_MASK_1111, w[2]);
	rtl_eri_write(tp, 0xf0, ERIAR_MASK_1111, w[0] << 16);
	rtl_eri_write(tp, 0xf4, ERIAR_MASK_1111, w[1] | (w[2] << 16));
}

u16 rtl8168h_2_get_adc_bias_ioffset(struct rtl8169_private *tp)
{
	u16 data1, data2, ioffset;

	r8168_mac_ocp_write(tp, 0xdd02, 0x807d);
	data1 = r8168_mac_ocp_read(tp, 0xdd02);
	data2 = r8168_mac_ocp_read(tp, 0xdd00);

	ioffset = (data2 >> 1) & 0x7ff8;
	ioffset |= data2 & 0x0007;
	if (data1 & BIT(7))
		ioffset |= BIT(15);

	return ioffset;
}

static void rtl_schedule_task(struct rtl8169_private *tp, enum rtl_flag flag)
{
	set_bit(flag, tp->wk.flags);
	schedule_work(&tp->wk.work);
}

static void rtl8169_init_phy(struct rtl8169_private *tp)
{
	r8169_hw_phy_config(tp, tp->phydev, tp->mac_version);

	if (tp->mac_version <= RTL_GIGA_MAC_VER_06) {
		pci_write_config_byte(tp->pci_dev, PCI_LATENCY_TIMER, 0x40);
		pci_write_config_byte(tp->pci_dev, PCI_CACHE_LINE_SIZE, 0x08);
		/* set undocumented MAC Reg C+CR Offset 0x82h */
		RTL_W8(tp, 0x82, 0x01);
	}

	if (tp->mac_version == RTL_GIGA_MAC_VER_05 &&
	    tp->pci_dev->subsystem_vendor == PCI_VENDOR_ID_GIGABYTE &&
	    tp->pci_dev->subsystem_device == 0xe000)
		phy_write_paged(tp->phydev, 0x0001, 0x10, 0xf01b);

	/* We may have called phy_speed_down before */
	phy_speed_up(tp->phydev);

	if (rtl_supports_eee(tp))
		rtl_enable_eee(tp);

	genphy_soft_reset(tp->phydev);
}

static void rtl_rar_set(struct rtl8169_private *tp, u8 *addr)
{
	rtl_lock_work(tp);

	rtl_unlock_config_regs(tp);

	RTL_W32(tp, MAC4, addr[4] | addr[5] << 8);
	rtl_pci_commit(tp);

	RTL_W32(tp, MAC0, addr[0] | addr[1] << 8 | addr[2] << 16 | addr[3] << 24);
	rtl_pci_commit(tp);

	if (tp->mac_version == RTL_GIGA_MAC_VER_34)
		rtl_rar_exgmac_set(tp, addr);

	rtl_lock_config_regs(tp);

	rtl_unlock_work(tp);
}

static int rtl_set_mac_address(struct net_device *dev, void *p)
{
	struct rtl8169_private *tp = netdev_priv(dev);
	struct device *d = tp_to_dev(tp);
	int ret;

	ret = eth_mac_addr(dev, p);
	if (ret)
		return ret;

	pm_runtime_get_noresume(d);

	if (pm_runtime_active(d))
		rtl_rar_set(tp, dev->dev_addr);

	pm_runtime_put_noidle(d);

	return 0;
}

static void rtl_wol_suspend_quirk(struct rtl8169_private *tp)
{
	switch (tp->mac_version) {
	case RTL_GIGA_MAC_VER_25:
	case RTL_GIGA_MAC_VER_26:
	case RTL_GIGA_MAC_VER_29:
	case RTL_GIGA_MAC_VER_30:
	case RTL_GIGA_MAC_VER_32:
	case RTL_GIGA_MAC_VER_33:
	case RTL_GIGA_MAC_VER_34:
	case RTL_GIGA_MAC_VER_37 ... RTL_GIGA_MAC_VER_61:
		RTL_W32(tp, RxConfig, RTL_R32(tp, RxConfig) |
			AcceptBroadcast | AcceptMulticast | AcceptMyPhys);
		break;
	default:
		break;
	}
}

static void rtl_pll_power_down(struct rtl8169_private *tp)
{
	if (r8168_check_dash(tp))
		return;

	if (tp->mac_version == RTL_GIGA_MAC_VER_32 ||
	    tp->mac_version == RTL_GIGA_MAC_VER_33)
		rtl_ephy_write(tp, 0x19, 0xff64);

	if (device_may_wakeup(tp_to_dev(tp))) {
		phy_speed_down(tp->phydev, false);
		rtl_wol_suspend_quirk(tp);
		return;
	}

	switch (tp->mac_version) {
	case RTL_GIGA_MAC_VER_25 ... RTL_GIGA_MAC_VER_33:
	case RTL_GIGA_MAC_VER_37:
	case RTL_GIGA_MAC_VER_39:
	case RTL_GIGA_MAC_VER_43:
	case RTL_GIGA_MAC_VER_44:
	case RTL_GIGA_MAC_VER_45:
	case RTL_GIGA_MAC_VER_46:
	case RTL_GIGA_MAC_VER_47:
	case RTL_GIGA_MAC_VER_48:
	case RTL_GIGA_MAC_VER_50:
	case RTL_GIGA_MAC_VER_51:
	case RTL_GIGA_MAC_VER_52:
	case RTL_GIGA_MAC_VER_60:
	case RTL_GIGA_MAC_VER_61:
		RTL_W8(tp, PMCH, RTL_R8(tp, PMCH) & ~0x80);
		break;
	case RTL_GIGA_MAC_VER_40:
	case RTL_GIGA_MAC_VER_41:
	case RTL_GIGA_MAC_VER_49:
		rtl_eri_clear_bits(tp, 0x1a8, 0xfc000000);
		RTL_W8(tp, PMCH, RTL_R8(tp, PMCH) & ~0x80);
		break;
	default:
		break;
	}
}

static void rtl_pll_power_up(struct rtl8169_private *tp)
{
	switch (tp->mac_version) {
	case RTL_GIGA_MAC_VER_25 ... RTL_GIGA_MAC_VER_33:
	case RTL_GIGA_MAC_VER_37:
	case RTL_GIGA_MAC_VER_39:
	case RTL_GIGA_MAC_VER_43:
		RTL_W8(tp, PMCH, RTL_R8(tp, PMCH) | 0x80);
		break;
	case RTL_GIGA_MAC_VER_44:
	case RTL_GIGA_MAC_VER_45:
	case RTL_GIGA_MAC_VER_46:
	case RTL_GIGA_MAC_VER_47:
	case RTL_GIGA_MAC_VER_48:
	case RTL_GIGA_MAC_VER_50:
	case RTL_GIGA_MAC_VER_51:
	case RTL_GIGA_MAC_VER_52:
	case RTL_GIGA_MAC_VER_60:
	case RTL_GIGA_MAC_VER_61:
		RTL_W8(tp, PMCH, RTL_R8(tp, PMCH) | 0xc0);
		break;
	case RTL_GIGA_MAC_VER_40:
	case RTL_GIGA_MAC_VER_41:
	case RTL_GIGA_MAC_VER_49:
		RTL_W8(tp, PMCH, RTL_R8(tp, PMCH) | 0xc0);
		rtl_eri_set_bits(tp, 0x1a8, 0xfc000000);
		break;
	default:
		break;
	}

	phy_resume(tp->phydev);
}

static void rtl_init_rxcfg(struct rtl8169_private *tp)
{
	switch (tp->mac_version) {
	case RTL_GIGA_MAC_VER_02 ... RTL_GIGA_MAC_VER_06:
	case RTL_GIGA_MAC_VER_10 ... RTL_GIGA_MAC_VER_17:
		RTL_W32(tp, RxConfig, RX_FIFO_THRESH | RX_DMA_BURST);
		break;
	case RTL_GIGA_MAC_VER_18 ... RTL_GIGA_MAC_VER_24:
	case RTL_GIGA_MAC_VER_34 ... RTL_GIGA_MAC_VER_36:
	case RTL_GIGA_MAC_VER_38:
		RTL_W32(tp, RxConfig, RX128_INT_EN | RX_MULTI_EN | RX_DMA_BURST);
		break;
	case RTL_GIGA_MAC_VER_40 ... RTL_GIGA_MAC_VER_52:
		RTL_W32(tp, RxConfig, RX128_INT_EN | RX_MULTI_EN | RX_DMA_BURST | RX_EARLY_OFF);
		break;
	case RTL_GIGA_MAC_VER_60 ... RTL_GIGA_MAC_VER_61:
		RTL_W32(tp, RxConfig, RX_FETCH_DFLT_8125 | RX_DMA_BURST);
		break;
	default:
		RTL_W32(tp, RxConfig, RX128_INT_EN | RX_DMA_BURST);
		break;
	}
}

static void rtl8169_init_ring_indexes(struct rtl8169_private *tp)
{
	tp->dirty_tx = tp->cur_tx = tp->cur_rx = 0;
}

static void r8168c_hw_jumbo_enable(struct rtl8169_private *tp)
{
	RTL_W8(tp, Config3, RTL_R8(tp, Config3) | Jumbo_En0);
	RTL_W8(tp, Config4, RTL_R8(tp, Config4) | Jumbo_En1);
}

static void r8168c_hw_jumbo_disable(struct rtl8169_private *tp)
{
	RTL_W8(tp, Config3, RTL_R8(tp, Config3) & ~Jumbo_En0);
	RTL_W8(tp, Config4, RTL_R8(tp, Config4) & ~Jumbo_En1);
}

static void r8168dp_hw_jumbo_enable(struct rtl8169_private *tp)
{
	RTL_W8(tp, Config3, RTL_R8(tp, Config3) | Jumbo_En0);
}

static void r8168dp_hw_jumbo_disable(struct rtl8169_private *tp)
{
	RTL_W8(tp, Config3, RTL_R8(tp, Config3) & ~Jumbo_En0);
}

static void r8168e_hw_jumbo_enable(struct rtl8169_private *tp)
{
	RTL_W8(tp, MaxTxPacketSize, 0x3f);
	RTL_W8(tp, Config3, RTL_R8(tp, Config3) | Jumbo_En0);
	RTL_W8(tp, Config4, RTL_R8(tp, Config4) | 0x01);
}

static void r8168e_hw_jumbo_disable(struct rtl8169_private *tp)
{
	RTL_W8(tp, MaxTxPacketSize, 0x0c);
	RTL_W8(tp, Config3, RTL_R8(tp, Config3) & ~Jumbo_En0);
	RTL_W8(tp, Config4, RTL_R8(tp, Config4) & ~0x01);
}

static void r8168b_1_hw_jumbo_enable(struct rtl8169_private *tp)
{
	RTL_W8(tp, Config4, RTL_R8(tp, Config4) | (1 << 0));
}

static void r8168b_1_hw_jumbo_disable(struct rtl8169_private *tp)
{
	RTL_W8(tp, Config4, RTL_R8(tp, Config4) & ~(1 << 0));
}

static void rtl_jumbo_config(struct rtl8169_private *tp)
{
	bool jumbo = tp->dev->mtu > ETH_DATA_LEN;

	rtl_unlock_config_regs(tp);
	switch (tp->mac_version) {
	case RTL_GIGA_MAC_VER_12:
	case RTL_GIGA_MAC_VER_17:
		if (jumbo) {
			pcie_set_readrq(tp->pci_dev, 512);
			r8168b_1_hw_jumbo_enable(tp);
		} else {
			r8168b_1_hw_jumbo_disable(tp);
		}
		break;
	case RTL_GIGA_MAC_VER_18 ... RTL_GIGA_MAC_VER_26:
		if (jumbo) {
			pcie_set_readrq(tp->pci_dev, 512);
			r8168c_hw_jumbo_enable(tp);
		} else {
			r8168c_hw_jumbo_disable(tp);
		}
		break;
	case RTL_GIGA_MAC_VER_27 ... RTL_GIGA_MAC_VER_28:
		if (jumbo)
			r8168dp_hw_jumbo_enable(tp);
		else
			r8168dp_hw_jumbo_disable(tp);
		break;
	case RTL_GIGA_MAC_VER_31 ... RTL_GIGA_MAC_VER_33:
		if (jumbo) {
			pcie_set_readrq(tp->pci_dev, 512);
			r8168e_hw_jumbo_enable(tp);
		} else {
			r8168e_hw_jumbo_disable(tp);
		}
		break;
	default:
		break;
	}
	rtl_lock_config_regs(tp);

	if (!jumbo && pci_is_pcie(tp->pci_dev) && tp->supports_gmii)
		pcie_set_readrq(tp->pci_dev, 4096);
}

DECLARE_RTL_COND(rtl_chipcmd_cond)
{
	return RTL_R8(tp, ChipCmd) & CmdReset;
}

static void rtl_hw_reset(struct rtl8169_private *tp)
{
	RTL_W8(tp, ChipCmd, CmdReset);

	rtl_loop_wait_low(tp, &rtl_chipcmd_cond, 100, 100);
}

static void rtl_request_firmware(struct rtl8169_private *tp)
{
	struct rtl_fw *rtl_fw;

	/* firmware loaded already or no firmware available */
	if (tp->rtl_fw || !tp->fw_name)
		return;

	rtl_fw = kzalloc(sizeof(*rtl_fw), GFP_KERNEL);
	if (!rtl_fw)
		return;

	rtl_fw->phy_write = rtl_writephy;
	rtl_fw->phy_read = rtl_readphy;
	rtl_fw->mac_mcu_write = mac_mcu_write;
	rtl_fw->mac_mcu_read = mac_mcu_read;
	rtl_fw->fw_name = tp->fw_name;
	rtl_fw->dev = tp_to_dev(tp);

	if (rtl_fw_request_firmware(rtl_fw))
		kfree(rtl_fw);
	else
		tp->rtl_fw = rtl_fw;
}

static void rtl_rx_close(struct rtl8169_private *tp)
{
	RTL_W32(tp, RxConfig, RTL_R32(tp, RxConfig) & ~RX_CONFIG_ACCEPT_MASK);
}

DECLARE_RTL_COND(rtl_npq_cond)
{
	return RTL_R8(tp, TxPoll) & NPQ;
}

DECLARE_RTL_COND(rtl_txcfg_empty_cond)
{
	return RTL_R32(tp, TxConfig) & TXCFG_EMPTY;
}

DECLARE_RTL_COND(rtl_rxtx_empty_cond)
{
	return (RTL_R8(tp, MCU) & RXTX_EMPTY) == RXTX_EMPTY;
}

static void rtl_wait_txrx_fifo_empty(struct rtl8169_private *tp)
{
	switch (tp->mac_version) {
	case RTL_GIGA_MAC_VER_40 ... RTL_GIGA_MAC_VER_52:
		rtl_loop_wait_high(tp, &rtl_txcfg_empty_cond, 100, 42);
		rtl_loop_wait_high(tp, &rtl_rxtx_empty_cond, 100, 42);
		break;
	case RTL_GIGA_MAC_VER_60 ... RTL_GIGA_MAC_VER_61:
		rtl_loop_wait_high(tp, &rtl_rxtx_empty_cond, 100, 42);
		break;
	default:
		break;
	}
}

static void rtl_enable_rxdvgate(struct rtl8169_private *tp)
{
	RTL_W32(tp, MISC, RTL_R32(tp, MISC) | RXDV_GATED_EN);
	fsleep(2000);
	rtl_wait_txrx_fifo_empty(tp);
}

static void rtl_set_tx_config_registers(struct rtl8169_private *tp)
{
	u32 val = TX_DMA_BURST << TxDMAShift |
		  InterFrameGap << TxInterFrameGapShift;

	if (rtl_is_8168evl_up(tp))
		val |= TXCFG_AUTO_FIFO;

	RTL_W32(tp, TxConfig, val);
}

static void rtl_set_rx_max_size(struct rtl8169_private *tp)
{
	/* Low hurts. Let's disable the filtering. */
	RTL_W16(tp, RxMaxSize, R8169_RX_BUF_SIZE + 1);
}

static void rtl_set_rx_tx_desc_registers(struct rtl8169_private *tp)
{
	/*
	 * Magic spell: some iop3xx ARM board needs the TxDescAddrHigh
	 * register to be written before TxDescAddrLow to work.
	 * Switching from MMIO to I/O access fixes the issue as well.
	 */
	RTL_W32(tp, TxDescStartAddrHigh, ((u64) tp->TxPhyAddr) >> 32);
	RTL_W32(tp, TxDescStartAddrLow, ((u64) tp->TxPhyAddr) & DMA_BIT_MASK(32));
	RTL_W32(tp, RxDescAddrHigh, ((u64) tp->RxPhyAddr) >> 32);
	RTL_W32(tp, RxDescAddrLow, ((u64) tp->RxPhyAddr) & DMA_BIT_MASK(32));
}

static void rtl8169_set_magic_reg(struct rtl8169_private *tp)
{
	u32 val;

	if (tp->mac_version == RTL_GIGA_MAC_VER_05)
		val = 0x000fff00;
	else if (tp->mac_version == RTL_GIGA_MAC_VER_06)
		val = 0x00ffff00;
	else
		return;

	if (RTL_R8(tp, Config2) & PCI_Clock_66MHz)
		val |= 0xff;

	RTL_W32(tp, 0x7c, val);
}

static void rtl_set_rx_mode(struct net_device *dev)
{
	u32 rx_mode = AcceptBroadcast | AcceptMyPhys | AcceptMulticast;
	/* Multicast hash filter */
	u32 mc_filter[2] = { 0xffffffff, 0xffffffff };
	struct rtl8169_private *tp = netdev_priv(dev);
	u32 tmp;

	if (dev->flags & IFF_PROMISC) {
		rx_mode |= AcceptAllPhys;
	} else if (netdev_mc_count(dev) > MC_FILTER_LIMIT ||
		   dev->flags & IFF_ALLMULTI ||
		   tp->mac_version == RTL_GIGA_MAC_VER_35) {
		/* accept all multicasts */
	} else if (netdev_mc_empty(dev)) {
		rx_mode &= ~AcceptMulticast;
	} else {
		struct netdev_hw_addr *ha;

		mc_filter[1] = mc_filter[0] = 0;
		netdev_for_each_mc_addr(ha, dev) {
			u32 bit_nr = eth_hw_addr_crc(ha) >> 26;
			mc_filter[bit_nr >> 5] |= BIT(bit_nr & 31);
		}

		if (tp->mac_version > RTL_GIGA_MAC_VER_06) {
			tmp = mc_filter[0];
			mc_filter[0] = swab32(mc_filter[1]);
			mc_filter[1] = swab32(tmp);
		}
	}

	RTL_W32(tp, MAR0 + 4, mc_filter[1]);
	RTL_W32(tp, MAR0 + 0, mc_filter[0]);

	tmp = RTL_R32(tp, RxConfig);
	RTL_W32(tp, RxConfig, (tmp & ~RX_CONFIG_ACCEPT_OK_MASK) | rx_mode);
}

DECLARE_RTL_COND(rtl_csiar_cond)
{
	return RTL_R32(tp, CSIAR) & CSIAR_FLAG;
}

static void rtl_csi_write(struct rtl8169_private *tp, int addr, int value)
{
	u32 func = PCI_FUNC(tp->pci_dev->devfn);

	RTL_W32(tp, CSIDR, value);
	RTL_W32(tp, CSIAR, CSIAR_WRITE_CMD | (addr & CSIAR_ADDR_MASK) |
		CSIAR_BYTE_ENABLE | func << 16);

	rtl_loop_wait_low(tp, &rtl_csiar_cond, 10, 100);
}

static u32 rtl_csi_read(struct rtl8169_private *tp, int addr)
{
	u32 func = PCI_FUNC(tp->pci_dev->devfn);

	RTL_W32(tp, CSIAR, (addr & CSIAR_ADDR_MASK) | func << 16 |
		CSIAR_BYTE_ENABLE);

	return rtl_loop_wait_high(tp, &rtl_csiar_cond, 10, 100) ?
		RTL_R32(tp, CSIDR) : ~0;
}

static void rtl_csi_access_enable(struct rtl8169_private *tp, u8 val)
{
	struct pci_dev *pdev = tp->pci_dev;
	u32 csi;

	/* According to Realtek the value at config space address 0x070f
	 * controls the L0s/L1 entrance latency. We try standard ECAM access
	 * first and if it fails fall back to CSI.
	 */
	if (pdev->cfg_size > 0x070f &&
	    pci_write_config_byte(pdev, 0x070f, val) == PCIBIOS_SUCCESSFUL)
		return;

	netdev_notice_once(tp->dev,
		"No native access to PCI extended config space, falling back to CSI\n");
	csi = rtl_csi_read(tp, 0x070c) & 0x00ffffff;
	rtl_csi_write(tp, 0x070c, csi | val << 24);
}

static void rtl_set_def_aspm_entry_latency(struct rtl8169_private *tp)
{
	rtl_csi_access_enable(tp, 0x27);
}

struct ephy_info {
	unsigned int offset;
	u16 mask;
	u16 bits;
};

static void __rtl_ephy_init(struct rtl8169_private *tp,
			    const struct ephy_info *e, int len)
{
	u16 w;

	while (len-- > 0) {
		w = (rtl_ephy_read(tp, e->offset) & ~e->mask) | e->bits;
		rtl_ephy_write(tp, e->offset, w);
		e++;
	}
}

#define rtl_ephy_init(tp, a) __rtl_ephy_init(tp, a, ARRAY_SIZE(a))

static void rtl_disable_clock_request(struct rtl8169_private *tp)
{
	pcie_capability_clear_word(tp->pci_dev, PCI_EXP_LNKCTL,
				   PCI_EXP_LNKCTL_CLKREQ_EN);
}

static void rtl_enable_clock_request(struct rtl8169_private *tp)
{
	pcie_capability_set_word(tp->pci_dev, PCI_EXP_LNKCTL,
				 PCI_EXP_LNKCTL_CLKREQ_EN);
}

static void rtl_pcie_state_l2l3_disable(struct rtl8169_private *tp)
{
	/* work around an issue when PCI reset occurs during L2/L3 state */
	RTL_W8(tp, Config3, RTL_R8(tp, Config3) & ~Rdy_to_L23);
}

static void rtl_hw_aspm_clkreq_enable(struct rtl8169_private *tp, bool enable)
{
	/* Don't enable ASPM in the chip if OS can't control ASPM */
	if (enable && tp->aspm_manageable) {
		RTL_W8(tp, Config5, RTL_R8(tp, Config5) | ASPM_en);
		RTL_W8(tp, Config2, RTL_R8(tp, Config2) | ClkReqEn);
	} else {
		RTL_W8(tp, Config2, RTL_R8(tp, Config2) & ~ClkReqEn);
		RTL_W8(tp, Config5, RTL_R8(tp, Config5) & ~ASPM_en);
	}

	udelay(10);
}

static void rtl_set_fifo_size(struct rtl8169_private *tp, u16 rx_stat,
			      u16 tx_stat, u16 rx_dyn, u16 tx_dyn)
{
	/* Usage of dynamic vs. static FIFO is controlled by bit
	 * TXCFG_AUTO_FIFO. Exact meaning of FIFO values isn't known.
	 */
	rtl_eri_write(tp, 0xc8, ERIAR_MASK_1111, (rx_stat << 16) | rx_dyn);
	rtl_eri_write(tp, 0xe8, ERIAR_MASK_1111, (tx_stat << 16) | tx_dyn);
}

static void rtl8168g_set_pause_thresholds(struct rtl8169_private *tp,
					  u8 low, u8 high)
{
	/* FIFO thresholds for pause flow control */
	rtl_eri_write(tp, 0xcc, ERIAR_MASK_0001, low);
	rtl_eri_write(tp, 0xd0, ERIAR_MASK_0001, high);
}

static void rtl_hw_start_8168b(struct rtl8169_private *tp)
{
	RTL_W8(tp, Config3, RTL_R8(tp, Config3) & ~Beacon_en);
}

static void __rtl_hw_start_8168cp(struct rtl8169_private *tp)
{
	RTL_W8(tp, Config1, RTL_R8(tp, Config1) | Speed_down);

	RTL_W8(tp, Config3, RTL_R8(tp, Config3) & ~Beacon_en);

	rtl_disable_clock_request(tp);
}

static void rtl_hw_start_8168cp_1(struct rtl8169_private *tp)
{
	static const struct ephy_info e_info_8168cp[] = {
		{ 0x01, 0,	0x0001 },
		{ 0x02, 0x0800,	0x1000 },
		{ 0x03, 0,	0x0042 },
		{ 0x06, 0x0080,	0x0000 },
		{ 0x07, 0,	0x2000 }
	};

	rtl_set_def_aspm_entry_latency(tp);

	rtl_ephy_init(tp, e_info_8168cp);

	__rtl_hw_start_8168cp(tp);
}

static void rtl_hw_start_8168cp_2(struct rtl8169_private *tp)
{
	rtl_set_def_aspm_entry_latency(tp);

	RTL_W8(tp, Config3, RTL_R8(tp, Config3) & ~Beacon_en);
}

static void rtl_hw_start_8168cp_3(struct rtl8169_private *tp)
{
	rtl_set_def_aspm_entry_latency(tp);

	RTL_W8(tp, Config3, RTL_R8(tp, Config3) & ~Beacon_en);

	/* Magic. */
	RTL_W8(tp, DBG_REG, 0x20);
}

static void rtl_hw_start_8168c_1(struct rtl8169_private *tp)
{
	static const struct ephy_info e_info_8168c_1[] = {
		{ 0x02, 0x0800,	0x1000 },
		{ 0x03, 0,	0x0002 },
		{ 0x06, 0x0080,	0x0000 }
	};

	rtl_set_def_aspm_entry_latency(tp);

	RTL_W8(tp, DBG_REG, 0x06 | FIX_NAK_1 | FIX_NAK_2);

	rtl_ephy_init(tp, e_info_8168c_1);

	__rtl_hw_start_8168cp(tp);
}

static void rtl_hw_start_8168c_2(struct rtl8169_private *tp)
{
	static const struct ephy_info e_info_8168c_2[] = {
		{ 0x01, 0,	0x0001 },
		{ 0x03, 0x0400,	0x0020 }
	};

	rtl_set_def_aspm_entry_latency(tp);

	rtl_ephy_init(tp, e_info_8168c_2);

	__rtl_hw_start_8168cp(tp);
}

static void rtl_hw_start_8168c_3(struct rtl8169_private *tp)
{
	rtl_hw_start_8168c_2(tp);
}

static void rtl_hw_start_8168c_4(struct rtl8169_private *tp)
{
	rtl_set_def_aspm_entry_latency(tp);

	__rtl_hw_start_8168cp(tp);
}

static void rtl_hw_start_8168d(struct rtl8169_private *tp)
{
	rtl_set_def_aspm_entry_latency(tp);

	rtl_disable_clock_request(tp);
}

static void rtl_hw_start_8168d_4(struct rtl8169_private *tp)
{
	static const struct ephy_info e_info_8168d_4[] = {
		{ 0x0b, 0x0000,	0x0048 },
		{ 0x19, 0x0020,	0x0050 },
		{ 0x0c, 0x0100,	0x0020 },
		{ 0x10, 0x0004,	0x0000 },
	};

	rtl_set_def_aspm_entry_latency(tp);

	rtl_ephy_init(tp, e_info_8168d_4);

	rtl_enable_clock_request(tp);
}

static void rtl_hw_start_8168e_1(struct rtl8169_private *tp)
{
	static const struct ephy_info e_info_8168e_1[] = {
		{ 0x00, 0x0200,	0x0100 },
		{ 0x00, 0x0000,	0x0004 },
		{ 0x06, 0x0002,	0x0001 },
		{ 0x06, 0x0000,	0x0030 },
		{ 0x07, 0x0000,	0x2000 },
		{ 0x00, 0x0000,	0x0020 },
		{ 0x03, 0x5800,	0x2000 },
		{ 0x03, 0x0000,	0x0001 },
		{ 0x01, 0x0800,	0x1000 },
		{ 0x07, 0x0000,	0x4000 },
		{ 0x1e, 0x0000,	0x2000 },
		{ 0x19, 0xffff,	0xfe6c },
		{ 0x0a, 0x0000,	0x0040 }
	};

	rtl_set_def_aspm_entry_latency(tp);

	rtl_ephy_init(tp, e_info_8168e_1);

	rtl_disable_clock_request(tp);

	/* Reset tx FIFO pointer */
	RTL_W32(tp, MISC, RTL_R32(tp, MISC) | TXPLA_RST);
	RTL_W32(tp, MISC, RTL_R32(tp, MISC) & ~TXPLA_RST);

	RTL_W8(tp, Config5, RTL_R8(tp, Config5) & ~Spi_en);
}

static void rtl_hw_start_8168e_2(struct rtl8169_private *tp)
{
	static const struct ephy_info e_info_8168e_2[] = {
		{ 0x09, 0x0000,	0x0080 },
		{ 0x19, 0x0000,	0x0224 },
		{ 0x00, 0x0000,	0x0004 },
		{ 0x0c, 0x3df0,	0x0200 },
	};

	rtl_set_def_aspm_entry_latency(tp);

	rtl_ephy_init(tp, e_info_8168e_2);

	rtl_eri_write(tp, 0xc0, ERIAR_MASK_0011, 0x0000);
	rtl_eri_write(tp, 0xb8, ERIAR_MASK_1111, 0x0000);
	rtl_set_fifo_size(tp, 0x10, 0x10, 0x02, 0x06);
	rtl_eri_set_bits(tp, 0x0d4, 0x1f00);
	rtl_eri_set_bits(tp, 0x1d0, BIT(1));
	rtl_reset_packet_filter(tp);
	rtl_eri_set_bits(tp, 0x1b0, BIT(4));
	rtl_eri_write(tp, 0xcc, ERIAR_MASK_1111, 0x00000050);
	rtl_eri_write(tp, 0xd0, ERIAR_MASK_1111, 0x07ff0060);

	rtl_disable_clock_request(tp);

	RTL_W8(tp, MCU, RTL_R8(tp, MCU) & ~NOW_IS_OOB);

	rtl8168_config_eee_mac(tp);

	RTL_W8(tp, DLLPR, RTL_R8(tp, DLLPR) | PFM_EN);
	RTL_W32(tp, MISC, RTL_R32(tp, MISC) | PWM_EN);
	RTL_W8(tp, Config5, RTL_R8(tp, Config5) & ~Spi_en);

	rtl_hw_aspm_clkreq_enable(tp, true);
}

static void rtl_hw_start_8168f(struct rtl8169_private *tp)
{
	rtl_set_def_aspm_entry_latency(tp);

	rtl_eri_write(tp, 0xc0, ERIAR_MASK_0011, 0x0000);
	rtl_eri_write(tp, 0xb8, ERIAR_MASK_1111, 0x0000);
	rtl_set_fifo_size(tp, 0x10, 0x10, 0x02, 0x06);
	rtl_reset_packet_filter(tp);
	rtl_eri_set_bits(tp, 0x1b0, BIT(4));
	rtl_eri_set_bits(tp, 0x1d0, BIT(4) | BIT(1));
	rtl_eri_write(tp, 0xcc, ERIAR_MASK_1111, 0x00000050);
	rtl_eri_write(tp, 0xd0, ERIAR_MASK_1111, 0x00000060);

	rtl_disable_clock_request(tp);

	RTL_W8(tp, MCU, RTL_R8(tp, MCU) & ~NOW_IS_OOB);
	RTL_W8(tp, DLLPR, RTL_R8(tp, DLLPR) | PFM_EN);
	RTL_W32(tp, MISC, RTL_R32(tp, MISC) | PWM_EN);
	RTL_W8(tp, Config5, RTL_R8(tp, Config5) & ~Spi_en);

	rtl8168_config_eee_mac(tp);
}

static void rtl_hw_start_8168f_1(struct rtl8169_private *tp)
{
	static const struct ephy_info e_info_8168f_1[] = {
		{ 0x06, 0x00c0,	0x0020 },
		{ 0x08, 0x0001,	0x0002 },
		{ 0x09, 0x0000,	0x0080 },
		{ 0x19, 0x0000,	0x0224 },
		{ 0x00, 0x0000,	0x0004 },
		{ 0x0c, 0x3df0,	0x0200 },
	};

	rtl_hw_start_8168f(tp);

	rtl_ephy_init(tp, e_info_8168f_1);

	rtl_eri_set_bits(tp, 0x0d4, 0x1f00);
}

static void rtl_hw_start_8411(struct rtl8169_private *tp)
{
	static const struct ephy_info e_info_8168f_1[] = {
		{ 0x06, 0x00c0,	0x0020 },
		{ 0x0f, 0xffff,	0x5200 },
		{ 0x19, 0x0000,	0x0224 },
		{ 0x00, 0x0000,	0x0004 },
		{ 0x0c, 0x3df0,	0x0200 },
	};

	rtl_hw_start_8168f(tp);
	rtl_pcie_state_l2l3_disable(tp);

	rtl_ephy_init(tp, e_info_8168f_1);

	rtl_eri_set_bits(tp, 0x0d4, 0x0c00);
}

static void rtl_hw_start_8168g(struct rtl8169_private *tp)
{
	rtl_set_fifo_size(tp, 0x08, 0x10, 0x02, 0x06);
	rtl8168g_set_pause_thresholds(tp, 0x38, 0x48);

	rtl_set_def_aspm_entry_latency(tp);

	rtl_reset_packet_filter(tp);
	rtl_eri_write(tp, 0x2f8, ERIAR_MASK_0011, 0x1d8f);

	RTL_W32(tp, MISC, RTL_R32(tp, MISC) & ~RXDV_GATED_EN);

	rtl_eri_write(tp, 0xc0, ERIAR_MASK_0011, 0x0000);
	rtl_eri_write(tp, 0xb8, ERIAR_MASK_0011, 0x0000);
	rtl_eri_set_bits(tp, 0x0d4, 0x1f80);

	rtl8168_config_eee_mac(tp);

	rtl_w0w1_eri(tp, 0x2fc, 0x01, 0x06);
	rtl_eri_clear_bits(tp, 0x1b0, BIT(12));

	rtl_pcie_state_l2l3_disable(tp);
}

static void rtl_hw_start_8168g_1(struct rtl8169_private *tp)
{
	static const struct ephy_info e_info_8168g_1[] = {
		{ 0x00, 0x0008,	0x0000 },
		{ 0x0c, 0x3ff0,	0x0820 },
		{ 0x1e, 0x0000,	0x0001 },
		{ 0x19, 0x8000,	0x0000 }
	};

	rtl_hw_start_8168g(tp);

	/* disable aspm and clock request before access ephy */
	rtl_hw_aspm_clkreq_enable(tp, false);
	rtl_ephy_init(tp, e_info_8168g_1);
	rtl_hw_aspm_clkreq_enable(tp, true);
}

static void rtl_hw_start_8168g_2(struct rtl8169_private *tp)
{
	static const struct ephy_info e_info_8168g_2[] = {
		{ 0x00, 0x0008,	0x0000 },
		{ 0x0c, 0x3ff0,	0x0820 },
		{ 0x19, 0xffff,	0x7c00 },
		{ 0x1e, 0xffff,	0x20eb },
		{ 0x0d, 0xffff,	0x1666 },
		{ 0x00, 0xffff,	0x10a3 },
		{ 0x06, 0xffff,	0xf050 },
		{ 0x04, 0x0000,	0x0010 },
		{ 0x1d, 0x4000,	0x0000 },
	};

	rtl_hw_start_8168g(tp);

	/* disable aspm and clock request before access ephy */
	rtl_hw_aspm_clkreq_enable(tp, false);
	rtl_ephy_init(tp, e_info_8168g_2);
}

static void rtl_hw_start_8411_2(struct rtl8169_private *tp)
{
	static const struct ephy_info e_info_8411_2[] = {
		{ 0x00, 0x0008,	0x0000 },
		{ 0x0c, 0x37d0,	0x0820 },
		{ 0x1e, 0x0000,	0x0001 },
		{ 0x19, 0x8021,	0x0000 },
		{ 0x1e, 0x0000,	0x2000 },
		{ 0x0d, 0x0100,	0x0200 },
		{ 0x00, 0x0000,	0x0080 },
		{ 0x06, 0x0000,	0x0010 },
		{ 0x04, 0x0000,	0x0010 },
		{ 0x1d, 0x0000,	0x4000 },
	};

	rtl_hw_start_8168g(tp);

	/* disable aspm and clock request before access ephy */
	rtl_hw_aspm_clkreq_enable(tp, false);
	rtl_ephy_init(tp, e_info_8411_2);

	/* The following Realtek-provided magic fixes an issue with the RX unit
	 * getting confused after the PHY having been powered-down.
	 */
	r8168_mac_ocp_write(tp, 0xFC28, 0x0000);
	r8168_mac_ocp_write(tp, 0xFC2A, 0x0000);
	r8168_mac_ocp_write(tp, 0xFC2C, 0x0000);
	r8168_mac_ocp_write(tp, 0xFC2E, 0x0000);
	r8168_mac_ocp_write(tp, 0xFC30, 0x0000);
	r8168_mac_ocp_write(tp, 0xFC32, 0x0000);
	r8168_mac_ocp_write(tp, 0xFC34, 0x0000);
	r8168_mac_ocp_write(tp, 0xFC36, 0x0000);
	mdelay(3);
	r8168_mac_ocp_write(tp, 0xFC26, 0x0000);

	r8168_mac_ocp_write(tp, 0xF800, 0xE008);
	r8168_mac_ocp_write(tp, 0xF802, 0xE00A);
	r8168_mac_ocp_write(tp, 0xF804, 0xE00C);
	r8168_mac_ocp_write(tp, 0xF806, 0xE00E);
	r8168_mac_ocp_write(tp, 0xF808, 0xE027);
	r8168_mac_ocp_write(tp, 0xF80A, 0xE04F);
	r8168_mac_ocp_write(tp, 0xF80C, 0xE05E);
	r8168_mac_ocp_write(tp, 0xF80E, 0xE065);
	r8168_mac_ocp_write(tp, 0xF810, 0xC602);
	r8168_mac_ocp_write(tp, 0xF812, 0xBE00);
	r8168_mac_ocp_write(tp, 0xF814, 0x0000);
	r8168_mac_ocp_write(tp, 0xF816, 0xC502);
	r8168_mac_ocp_write(tp, 0xF818, 0xBD00);
	r8168_mac_ocp_write(tp, 0xF81A, 0x074C);
	r8168_mac_ocp_write(tp, 0xF81C, 0xC302);
	r8168_mac_ocp_write(tp, 0xF81E, 0xBB00);
	r8168_mac_ocp_write(tp, 0xF820, 0x080A);
	r8168_mac_ocp_write(tp, 0xF822, 0x6420);
	r8168_mac_ocp_write(tp, 0xF824, 0x48C2);
	r8168_mac_ocp_write(tp, 0xF826, 0x8C20);
	r8168_mac_ocp_write(tp, 0xF828, 0xC516);
	r8168_mac_ocp_write(tp, 0xF82A, 0x64A4);
	r8168_mac_ocp_write(tp, 0xF82C, 0x49C0);
	r8168_mac_ocp_write(tp, 0xF82E, 0xF009);
	r8168_mac_ocp_write(tp, 0xF830, 0x74A2);
	r8168_mac_ocp_write(tp, 0xF832, 0x8CA5);
	r8168_mac_ocp_write(tp, 0xF834, 0x74A0);
	r8168_mac_ocp_write(tp, 0xF836, 0xC50E);
	r8168_mac_ocp_write(tp, 0xF838, 0x9CA2);
	r8168_mac_ocp_write(tp, 0xF83A, 0x1C11);
	r8168_mac_ocp_write(tp, 0xF83C, 0x9CA0);
	r8168_mac_ocp_write(tp, 0xF83E, 0xE006);
	r8168_mac_ocp_write(tp, 0xF840, 0x74F8);
	r8168_mac_ocp_write(tp, 0xF842, 0x48C4);
	r8168_mac_ocp_write(tp, 0xF844, 0x8CF8);
	r8168_mac_ocp_write(tp, 0xF846, 0xC404);
	r8168_mac_ocp_write(tp, 0xF848, 0xBC00);
	r8168_mac_ocp_write(tp, 0xF84A, 0xC403);
	r8168_mac_ocp_write(tp, 0xF84C, 0xBC00);
	r8168_mac_ocp_write(tp, 0xF84E, 0x0BF2);
	r8168_mac_ocp_write(tp, 0xF850, 0x0C0A);
	r8168_mac_ocp_write(tp, 0xF852, 0xE434);
	r8168_mac_ocp_write(tp, 0xF854, 0xD3C0);
	r8168_mac_ocp_write(tp, 0xF856, 0x49D9);
	r8168_mac_ocp_write(tp, 0xF858, 0xF01F);
	r8168_mac_ocp_write(tp, 0xF85A, 0xC526);
	r8168_mac_ocp_write(tp, 0xF85C, 0x64A5);
	r8168_mac_ocp_write(tp, 0xF85E, 0x1400);
	r8168_mac_ocp_write(tp, 0xF860, 0xF007);
	r8168_mac_ocp_write(tp, 0xF862, 0x0C01);
	r8168_mac_ocp_write(tp, 0xF864, 0x8CA5);
	r8168_mac_ocp_write(tp, 0xF866, 0x1C15);
	r8168_mac_ocp_write(tp, 0xF868, 0xC51B);
	r8168_mac_ocp_write(tp, 0xF86A, 0x9CA0);
	r8168_mac_ocp_write(tp, 0xF86C, 0xE013);
	r8168_mac_ocp_write(tp, 0xF86E, 0xC519);
	r8168_mac_ocp_write(tp, 0xF870, 0x74A0);
	r8168_mac_ocp_write(tp, 0xF872, 0x48C4);
	r8168_mac_ocp_write(tp, 0xF874, 0x8CA0);
	r8168_mac_ocp_write(tp, 0xF876, 0xC516);
	r8168_mac_ocp_write(tp, 0xF878, 0x74A4);
	r8168_mac_ocp_write(tp, 0xF87A, 0x48C8);
	r8168_mac_ocp_write(tp, 0xF87C, 0x48CA);
	r8168_mac_ocp_write(tp, 0xF87E, 0x9CA4);
	r8168_mac_ocp_write(tp, 0xF880, 0xC512);
	r8168_mac_ocp_write(tp, 0xF882, 0x1B00);
	r8168_mac_ocp_write(tp, 0xF884, 0x9BA0);
	r8168_mac_ocp_write(tp, 0xF886, 0x1B1C);
	r8168_mac_ocp_write(tp, 0xF888, 0x483F);
	r8168_mac_ocp_write(tp, 0xF88A, 0x9BA2);
	r8168_mac_ocp_write(tp, 0xF88C, 0x1B04);
	r8168_mac_ocp_write(tp, 0xF88E, 0xC508);
	r8168_mac_ocp_write(tp, 0xF890, 0x9BA0);
	r8168_mac_ocp_write(tp, 0xF892, 0xC505);
	r8168_mac_ocp_write(tp, 0xF894, 0xBD00);
	r8168_mac_ocp_write(tp, 0xF896, 0xC502);
	r8168_mac_ocp_write(tp, 0xF898, 0xBD00);
	r8168_mac_ocp_write(tp, 0xF89A, 0x0300);
	r8168_mac_ocp_write(tp, 0xF89C, 0x051E);
	r8168_mac_ocp_write(tp, 0xF89E, 0xE434);
	r8168_mac_ocp_write(tp, 0xF8A0, 0xE018);
	r8168_mac_ocp_write(tp, 0xF8A2, 0xE092);
	r8168_mac_ocp_write(tp, 0xF8A4, 0xDE20);
	r8168_mac_ocp_write(tp, 0xF8A6, 0xD3C0);
	r8168_mac_ocp_write(tp, 0xF8A8, 0xC50F);
	r8168_mac_ocp_write(tp, 0xF8AA, 0x76A4);
	r8168_mac_ocp_write(tp, 0xF8AC, 0x49E3);
	r8168_mac_ocp_write(tp, 0xF8AE, 0xF007);
	r8168_mac_ocp_write(tp, 0xF8B0, 0x49C0);
	r8168_mac_ocp_write(tp, 0xF8B2, 0xF103);
	r8168_mac_ocp_write(tp, 0xF8B4, 0xC607);
	r8168_mac_ocp_write(tp, 0xF8B6, 0xBE00);
	r8168_mac_ocp_write(tp, 0xF8B8, 0xC606);
	r8168_mac_ocp_write(tp, 0xF8BA, 0xBE00);
	r8168_mac_ocp_write(tp, 0xF8BC, 0xC602);
	r8168_mac_ocp_write(tp, 0xF8BE, 0xBE00);
	r8168_mac_ocp_write(tp, 0xF8C0, 0x0C4C);
	r8168_mac_ocp_write(tp, 0xF8C2, 0x0C28);
	r8168_mac_ocp_write(tp, 0xF8C4, 0x0C2C);
	r8168_mac_ocp_write(tp, 0xF8C6, 0xDC00);
	r8168_mac_ocp_write(tp, 0xF8C8, 0xC707);
	r8168_mac_ocp_write(tp, 0xF8CA, 0x1D00);
	r8168_mac_ocp_write(tp, 0xF8CC, 0x8DE2);
	r8168_mac_ocp_write(tp, 0xF8CE, 0x48C1);
	r8168_mac_ocp_write(tp, 0xF8D0, 0xC502);
	r8168_mac_ocp_write(tp, 0xF8D2, 0xBD00);
	r8168_mac_ocp_write(tp, 0xF8D4, 0x00AA);
	r8168_mac_ocp_write(tp, 0xF8D6, 0xE0C0);
	r8168_mac_ocp_write(tp, 0xF8D8, 0xC502);
	r8168_mac_ocp_write(tp, 0xF8DA, 0xBD00);
	r8168_mac_ocp_write(tp, 0xF8DC, 0x0132);

	r8168_mac_ocp_write(tp, 0xFC26, 0x8000);

	r8168_mac_ocp_write(tp, 0xFC2A, 0x0743);
	r8168_mac_ocp_write(tp, 0xFC2C, 0x0801);
	r8168_mac_ocp_write(tp, 0xFC2E, 0x0BE9);
	r8168_mac_ocp_write(tp, 0xFC30, 0x02FD);
	r8168_mac_ocp_write(tp, 0xFC32, 0x0C25);
	r8168_mac_ocp_write(tp, 0xFC34, 0x00A9);
	r8168_mac_ocp_write(tp, 0xFC36, 0x012D);

	rtl_hw_aspm_clkreq_enable(tp, true);
}

static void rtl_hw_start_8168h_1(struct rtl8169_private *tp)
{
	static const struct ephy_info e_info_8168h_1[] = {
		{ 0x1e, 0x0800,	0x0001 },
		{ 0x1d, 0x0000,	0x0800 },
		{ 0x05, 0xffff,	0x2089 },
		{ 0x06, 0xffff,	0x5881 },
		{ 0x04, 0xffff,	0x854a },
		{ 0x01, 0xffff,	0x068b }
	};
	int rg_saw_cnt;

	/* disable aspm and clock request before access ephy */
	rtl_hw_aspm_clkreq_enable(tp, false);
	rtl_ephy_init(tp, e_info_8168h_1);

	rtl_set_fifo_size(tp, 0x08, 0x10, 0x02, 0x06);
	rtl8168g_set_pause_thresholds(tp, 0x38, 0x48);

	rtl_set_def_aspm_entry_latency(tp);

	rtl_reset_packet_filter(tp);

	rtl_eri_set_bits(tp, 0xd4, 0x1f00);
	rtl_eri_set_bits(tp, 0xdc, 0x001c);

	rtl_eri_write(tp, 0x5f0, ERIAR_MASK_0011, 0x4f87);

	RTL_W32(tp, MISC, RTL_R32(tp, MISC) & ~RXDV_GATED_EN);

	rtl_eri_write(tp, 0xc0, ERIAR_MASK_0011, 0x0000);
	rtl_eri_write(tp, 0xb8, ERIAR_MASK_0011, 0x0000);

	rtl8168_config_eee_mac(tp);

	RTL_W8(tp, DLLPR, RTL_R8(tp, DLLPR) & ~PFM_EN);
	RTL_W8(tp, MISC_1, RTL_R8(tp, MISC_1) & ~PFM_D3COLD_EN);

	RTL_W8(tp, DLLPR, RTL_R8(tp, DLLPR) & ~TX_10M_PS_EN);

	rtl_eri_clear_bits(tp, 0x1b0, BIT(12));

	rtl_pcie_state_l2l3_disable(tp);

	rg_saw_cnt = phy_read_paged(tp->phydev, 0x0c42, 0x13) & 0x3fff;
	if (rg_saw_cnt > 0) {
		u16 sw_cnt_1ms_ini;

		sw_cnt_1ms_ini = 16000000/rg_saw_cnt;
		sw_cnt_1ms_ini &= 0x0fff;
		r8168_mac_ocp_modify(tp, 0xd412, 0x0fff, sw_cnt_1ms_ini);
	}

	r8168_mac_ocp_modify(tp, 0xe056, 0x00f0, 0x0070);
	r8168_mac_ocp_modify(tp, 0xe052, 0x6000, 0x8008);
	r8168_mac_ocp_modify(tp, 0xe0d6, 0x01ff, 0x017f);
	r8168_mac_ocp_modify(tp, 0xd420, 0x0fff, 0x047f);

	r8168_mac_ocp_write(tp, 0xe63e, 0x0001);
	r8168_mac_ocp_write(tp, 0xe63e, 0x0000);
	r8168_mac_ocp_write(tp, 0xc094, 0x0000);
	r8168_mac_ocp_write(tp, 0xc09e, 0x0000);

	rtl_hw_aspm_clkreq_enable(tp, true);
}

static void rtl_hw_start_8168ep(struct rtl8169_private *tp)
{
	rtl8168ep_stop_cmac(tp);

	rtl_set_fifo_size(tp, 0x08, 0x10, 0x02, 0x06);
	rtl8168g_set_pause_thresholds(tp, 0x2f, 0x5f);

	rtl_set_def_aspm_entry_latency(tp);

	rtl_reset_packet_filter(tp);

	rtl_eri_set_bits(tp, 0xd4, 0x1f80);

	rtl_eri_write(tp, 0x5f0, ERIAR_MASK_0011, 0x4f87);

	RTL_W32(tp, MISC, RTL_R32(tp, MISC) & ~RXDV_GATED_EN);

	rtl_eri_write(tp, 0xc0, ERIAR_MASK_0011, 0x0000);
	rtl_eri_write(tp, 0xb8, ERIAR_MASK_0011, 0x0000);

	rtl8168_config_eee_mac(tp);

	rtl_w0w1_eri(tp, 0x2fc, 0x01, 0x06);

	RTL_W8(tp, DLLPR, RTL_R8(tp, DLLPR) & ~TX_10M_PS_EN);

	rtl_pcie_state_l2l3_disable(tp);
}

static void rtl_hw_start_8168ep_1(struct rtl8169_private *tp)
{
	static const struct ephy_info e_info_8168ep_1[] = {
		{ 0x00, 0xffff,	0x10ab },
		{ 0x06, 0xffff,	0xf030 },
		{ 0x08, 0xffff,	0x2006 },
		{ 0x0d, 0xffff,	0x1666 },
		{ 0x0c, 0x3ff0,	0x0000 }
	};

	/* disable aspm and clock request before access ephy */
	rtl_hw_aspm_clkreq_enable(tp, false);
	rtl_ephy_init(tp, e_info_8168ep_1);

	rtl_hw_start_8168ep(tp);

	rtl_hw_aspm_clkreq_enable(tp, true);
}

static void rtl_hw_start_8168ep_2(struct rtl8169_private *tp)
{
	static const struct ephy_info e_info_8168ep_2[] = {
		{ 0x00, 0xffff,	0x10a3 },
		{ 0x19, 0xffff,	0xfc00 },
		{ 0x1e, 0xffff,	0x20ea }
	};

	/* disable aspm and clock request before access ephy */
	rtl_hw_aspm_clkreq_enable(tp, false);
	rtl_ephy_init(tp, e_info_8168ep_2);

	rtl_hw_start_8168ep(tp);

	RTL_W8(tp, DLLPR, RTL_R8(tp, DLLPR) & ~PFM_EN);
	RTL_W8(tp, MISC_1, RTL_R8(tp, MISC_1) & ~PFM_D3COLD_EN);

	rtl_hw_aspm_clkreq_enable(tp, true);
}

static void rtl_hw_start_8168ep_3(struct rtl8169_private *tp)
{
	static const struct ephy_info e_info_8168ep_3[] = {
		{ 0x00, 0x0000,	0x0080 },
		{ 0x0d, 0x0100,	0x0200 },
		{ 0x19, 0x8021,	0x0000 },
		{ 0x1e, 0x0000,	0x2000 },
	};

	/* disable aspm and clock request before access ephy */
	rtl_hw_aspm_clkreq_enable(tp, false);
	rtl_ephy_init(tp, e_info_8168ep_3);

	rtl_hw_start_8168ep(tp);

	RTL_W8(tp, DLLPR, RTL_R8(tp, DLLPR) & ~PFM_EN);
	RTL_W8(tp, MISC_1, RTL_R8(tp, MISC_1) & ~PFM_D3COLD_EN);

	r8168_mac_ocp_modify(tp, 0xd3e2, 0x0fff, 0x0271);
	r8168_mac_ocp_modify(tp, 0xd3e4, 0x00ff, 0x0000);
	r8168_mac_ocp_modify(tp, 0xe860, 0x0000, 0x0080);

	rtl_hw_aspm_clkreq_enable(tp, true);
}

static void rtl_hw_start_8117(struct rtl8169_private *tp)
{
	static const struct ephy_info e_info_8117[] = {
		{ 0x19, 0x0040,	0x1100 },
		{ 0x59, 0x0040,	0x1100 },
	};
	int rg_saw_cnt;

	rtl8168ep_stop_cmac(tp);

	/* disable aspm and clock request before access ephy */
	rtl_hw_aspm_clkreq_enable(tp, false);
	rtl_ephy_init(tp, e_info_8117);

	rtl_set_fifo_size(tp, 0x08, 0x10, 0x02, 0x06);
	rtl8168g_set_pause_thresholds(tp, 0x2f, 0x5f);

	rtl_set_def_aspm_entry_latency(tp);

	rtl_reset_packet_filter(tp);

	rtl_eri_set_bits(tp, 0xd4, 0x1f90);

	rtl_eri_write(tp, 0x5f0, ERIAR_MASK_0011, 0x4f87);

	RTL_W32(tp, MISC, RTL_R32(tp, MISC) & ~RXDV_GATED_EN);

	rtl_eri_write(tp, 0xc0, ERIAR_MASK_0011, 0x0000);
	rtl_eri_write(tp, 0xb8, ERIAR_MASK_0011, 0x0000);

	rtl8168_config_eee_mac(tp);

	RTL_W8(tp, DLLPR, RTL_R8(tp, DLLPR) & ~PFM_EN);
	RTL_W8(tp, MISC_1, RTL_R8(tp, MISC_1) & ~PFM_D3COLD_EN);

	RTL_W8(tp, DLLPR, RTL_R8(tp, DLLPR) & ~TX_10M_PS_EN);

	rtl_eri_clear_bits(tp, 0x1b0, BIT(12));

	rtl_pcie_state_l2l3_disable(tp);

	rg_saw_cnt = phy_read_paged(tp->phydev, 0x0c42, 0x13) & 0x3fff;
	if (rg_saw_cnt > 0) {
		u16 sw_cnt_1ms_ini;

		sw_cnt_1ms_ini = (16000000 / rg_saw_cnt) & 0x0fff;
		r8168_mac_ocp_modify(tp, 0xd412, 0x0fff, sw_cnt_1ms_ini);
	}

	r8168_mac_ocp_modify(tp, 0xe056, 0x00f0, 0x0070);
	r8168_mac_ocp_write(tp, 0xea80, 0x0003);
	r8168_mac_ocp_modify(tp, 0xe052, 0x0000, 0x0009);
	r8168_mac_ocp_modify(tp, 0xd420, 0x0fff, 0x047f);

	r8168_mac_ocp_write(tp, 0xe63e, 0x0001);
	r8168_mac_ocp_write(tp, 0xe63e, 0x0000);
	r8168_mac_ocp_write(tp, 0xc094, 0x0000);
	r8168_mac_ocp_write(tp, 0xc09e, 0x0000);

	/* firmware is for MAC only */
	r8169_apply_firmware(tp);

	rtl_hw_aspm_clkreq_enable(tp, true);
}

static void rtl_hw_start_8102e_1(struct rtl8169_private *tp)
{
	static const struct ephy_info e_info_8102e_1[] = {
		{ 0x01,	0, 0x6e65 },
		{ 0x02,	0, 0x091f },
		{ 0x03,	0, 0xc2f9 },
		{ 0x06,	0, 0xafb5 },
		{ 0x07,	0, 0x0e00 },
		{ 0x19,	0, 0xec80 },
		{ 0x01,	0, 0x2e65 },
		{ 0x01,	0, 0x6e65 }
	};
	u8 cfg1;

	rtl_set_def_aspm_entry_latency(tp);

	RTL_W8(tp, DBG_REG, FIX_NAK_1);

	RTL_W8(tp, Config1,
	       LEDS1 | LEDS0 | Speed_down | MEMMAP | IOMAP | VPD | PMEnable);
	RTL_W8(tp, Config3, RTL_R8(tp, Config3) & ~Beacon_en);

	cfg1 = RTL_R8(tp, Config1);
	if ((cfg1 & LEDS0) && (cfg1 & LEDS1))
		RTL_W8(tp, Config1, cfg1 & ~LEDS0);

	rtl_ephy_init(tp, e_info_8102e_1);
}

static void rtl_hw_start_8102e_2(struct rtl8169_private *tp)
{
	rtl_set_def_aspm_entry_latency(tp);

	RTL_W8(tp, Config1, MEMMAP | IOMAP | VPD | PMEnable);
	RTL_W8(tp, Config3, RTL_R8(tp, Config3) & ~Beacon_en);
}

static void rtl_hw_start_8102e_3(struct rtl8169_private *tp)
{
	rtl_hw_start_8102e_2(tp);

	rtl_ephy_write(tp, 0x03, 0xc2f9);
}

static void rtl_hw_start_8105e_1(struct rtl8169_private *tp)
{
	static const struct ephy_info e_info_8105e_1[] = {
		{ 0x07,	0, 0x4000 },
		{ 0x19,	0, 0x0200 },
		{ 0x19,	0, 0x0020 },
		{ 0x1e,	0, 0x2000 },
		{ 0x03,	0, 0x0001 },
		{ 0x19,	0, 0x0100 },
		{ 0x19,	0, 0x0004 },
		{ 0x0a,	0, 0x0020 }
	};

	/* Force LAN exit from ASPM if Rx/Tx are not idle */
	RTL_W32(tp, FuncEvent, RTL_R32(tp, FuncEvent) | 0x002800);

	/* Disable Early Tally Counter */
	RTL_W32(tp, FuncEvent, RTL_R32(tp, FuncEvent) & ~0x010000);

	RTL_W8(tp, MCU, RTL_R8(tp, MCU) | EN_NDP | EN_OOB_RESET);
	RTL_W8(tp, DLLPR, RTL_R8(tp, DLLPR) | PFM_EN);

	rtl_ephy_init(tp, e_info_8105e_1);

	rtl_pcie_state_l2l3_disable(tp);
}

static void rtl_hw_start_8105e_2(struct rtl8169_private *tp)
{
	rtl_hw_start_8105e_1(tp);
	rtl_ephy_write(tp, 0x1e, rtl_ephy_read(tp, 0x1e) | 0x8000);
}

static void rtl_hw_start_8402(struct rtl8169_private *tp)
{
	static const struct ephy_info e_info_8402[] = {
		{ 0x19,	0xffff, 0xff64 },
		{ 0x1e,	0, 0x4000 }
	};

	rtl_set_def_aspm_entry_latency(tp);

	/* Force LAN exit from ASPM if Rx/Tx are not idle */
	RTL_W32(tp, FuncEvent, RTL_R32(tp, FuncEvent) | 0x002800);

	RTL_W8(tp, MCU, RTL_R8(tp, MCU) & ~NOW_IS_OOB);

	rtl_ephy_init(tp, e_info_8402);

	rtl_set_fifo_size(tp, 0x00, 0x00, 0x02, 0x06);
	rtl_reset_packet_filter(tp);
	rtl_eri_write(tp, 0xc0, ERIAR_MASK_0011, 0x0000);
	rtl_eri_write(tp, 0xb8, ERIAR_MASK_0011, 0x0000);
	rtl_w0w1_eri(tp, 0x0d4, 0x0e00, 0xff00);

	/* disable EEE */
	rtl_eri_write(tp, 0x1b0, ERIAR_MASK_0011, 0x0000);

	rtl_pcie_state_l2l3_disable(tp);
}

static void rtl_hw_start_8106(struct rtl8169_private *tp)
{
	rtl_hw_aspm_clkreq_enable(tp, false);

	/* Force LAN exit from ASPM if Rx/Tx are not idle */
	RTL_W32(tp, FuncEvent, RTL_R32(tp, FuncEvent) | 0x002800);

	RTL_W32(tp, MISC, (RTL_R32(tp, MISC) | DISABLE_LAN_EN) & ~EARLY_TALLY_EN);
	RTL_W8(tp, MCU, RTL_R8(tp, MCU) | EN_NDP | EN_OOB_RESET);
	RTL_W8(tp, DLLPR, RTL_R8(tp, DLLPR) & ~PFM_EN);

	rtl_eri_write(tp, 0x1d0, ERIAR_MASK_0011, 0x0000);

	/* disable EEE */
	rtl_eri_write(tp, 0x1b0, ERIAR_MASK_0011, 0x0000);

	rtl_pcie_state_l2l3_disable(tp);
	rtl_hw_aspm_clkreq_enable(tp, true);
}

DECLARE_RTL_COND(rtl_mac_ocp_e00e_cond)
{
	return r8168_mac_ocp_read(tp, 0xe00e) & BIT(13);
}

static void rtl_hw_start_8125_common(struct rtl8169_private *tp)
{
	rtl_pcie_state_l2l3_disable(tp);

	RTL_W16(tp, 0x382, 0x221b);
	RTL_W8(tp, 0x4500, 0);
	RTL_W16(tp, 0x4800, 0);

	/* disable UPS */
	r8168_mac_ocp_modify(tp, 0xd40a, 0x0010, 0x0000);

	RTL_W8(tp, Config1, RTL_R8(tp, Config1) & ~0x10);

	r8168_mac_ocp_write(tp, 0xc140, 0xffff);
	r8168_mac_ocp_write(tp, 0xc142, 0xffff);

	r8168_mac_ocp_modify(tp, 0xd3e2, 0x0fff, 0x03a9);
	r8168_mac_ocp_modify(tp, 0xd3e4, 0x00ff, 0x0000);
	r8168_mac_ocp_modify(tp, 0xe860, 0x0000, 0x0080);

	/* disable new tx descriptor format */
	r8168_mac_ocp_modify(tp, 0xeb58, 0x0001, 0x0000);

	r8168_mac_ocp_modify(tp, 0xe614, 0x0700, 0x0400);
	r8168_mac_ocp_modify(tp, 0xe63e, 0x0c30, 0x0020);
	r8168_mac_ocp_modify(tp, 0xc0b4, 0x0000, 0x000c);
	r8168_mac_ocp_modify(tp, 0xeb6a, 0x00ff, 0x0033);
	r8168_mac_ocp_modify(tp, 0xeb50, 0x03e0, 0x0040);
	r8168_mac_ocp_modify(tp, 0xe056, 0x00f0, 0x0030);
	r8168_mac_ocp_modify(tp, 0xe040, 0x1000, 0x0000);
	r8168_mac_ocp_modify(tp, 0xe0c0, 0x4f0f, 0x4403);
	r8168_mac_ocp_modify(tp, 0xe052, 0x0080, 0x0067);
	r8168_mac_ocp_modify(tp, 0xc0ac, 0x0080, 0x1f00);
	r8168_mac_ocp_modify(tp, 0xd430, 0x0fff, 0x047f);
	r8168_mac_ocp_modify(tp, 0xe84c, 0x0000, 0x00c0);
	r8168_mac_ocp_modify(tp, 0xea1c, 0x0004, 0x0000);
	r8168_mac_ocp_modify(tp, 0xeb54, 0x0000, 0x0001);
	udelay(1);
	r8168_mac_ocp_modify(tp, 0xeb54, 0x0001, 0x0000);
	RTL_W16(tp, 0x1880, RTL_R16(tp, 0x1880) & ~0x0030);

	r8168_mac_ocp_write(tp, 0xe098, 0xc302);

	rtl_loop_wait_low(tp, &rtl_mac_ocp_e00e_cond, 1000, 10);

	rtl8125_config_eee_mac(tp);

	RTL_W32(tp, MISC, RTL_R32(tp, MISC) & ~RXDV_GATED_EN);
	udelay(10);
}

static void rtl_hw_start_8125_1(struct rtl8169_private *tp)
{
	static const struct ephy_info e_info_8125_1[] = {
		{ 0x01, 0xffff, 0xa812 },
		{ 0x09, 0xffff, 0x520c },
		{ 0x04, 0xffff, 0xd000 },
		{ 0x0d, 0xffff, 0xf702 },
		{ 0x0a, 0xffff, 0x8653 },
		{ 0x06, 0xffff, 0x001e },
		{ 0x08, 0xffff, 0x3595 },
		{ 0x20, 0xffff, 0x9455 },
		{ 0x21, 0xffff, 0x99ff },
		{ 0x02, 0xffff, 0x6046 },
		{ 0x29, 0xffff, 0xfe00 },
		{ 0x23, 0xffff, 0xab62 },

		{ 0x41, 0xffff, 0xa80c },
		{ 0x49, 0xffff, 0x520c },
		{ 0x44, 0xffff, 0xd000 },
		{ 0x4d, 0xffff, 0xf702 },
		{ 0x4a, 0xffff, 0x8653 },
		{ 0x46, 0xffff, 0x001e },
		{ 0x48, 0xffff, 0x3595 },
		{ 0x60, 0xffff, 0x9455 },
		{ 0x61, 0xffff, 0x99ff },
		{ 0x42, 0xffff, 0x6046 },
		{ 0x69, 0xffff, 0xfe00 },
		{ 0x63, 0xffff, 0xab62 },
	};

	rtl_set_def_aspm_entry_latency(tp);

	/* disable aspm and clock request before access ephy */
	rtl_hw_aspm_clkreq_enable(tp, false);
	rtl_ephy_init(tp, e_info_8125_1);

	rtl_hw_start_8125_common(tp);
}

static void rtl_hw_start_8125_2(struct rtl8169_private *tp)
{
	static const struct ephy_info e_info_8125_2[] = {
		{ 0x04, 0xffff, 0xd000 },
		{ 0x0a, 0xffff, 0x8653 },
		{ 0x23, 0xffff, 0xab66 },
		{ 0x20, 0xffff, 0x9455 },
		{ 0x21, 0xffff, 0x99ff },
		{ 0x29, 0xffff, 0xfe04 },

		{ 0x44, 0xffff, 0xd000 },
		{ 0x4a, 0xffff, 0x8653 },
		{ 0x63, 0xffff, 0xab66 },
		{ 0x60, 0xffff, 0x9455 },
		{ 0x61, 0xffff, 0x99ff },
		{ 0x69, 0xffff, 0xfe04 },
	};

	rtl_set_def_aspm_entry_latency(tp);

	/* disable aspm and clock request before access ephy */
	rtl_hw_aspm_clkreq_enable(tp, false);
	rtl_ephy_init(tp, e_info_8125_2);

	rtl_hw_start_8125_common(tp);
}

static void rtl_hw_config(struct rtl8169_private *tp)
{
	static const rtl_generic_fct hw_configs[] = {
		[RTL_GIGA_MAC_VER_07] = rtl_hw_start_8102e_1,
		[RTL_GIGA_MAC_VER_08] = rtl_hw_start_8102e_3,
		[RTL_GIGA_MAC_VER_09] = rtl_hw_start_8102e_2,
		[RTL_GIGA_MAC_VER_10] = NULL,
		[RTL_GIGA_MAC_VER_11] = rtl_hw_start_8168b,
		[RTL_GIGA_MAC_VER_12] = rtl_hw_start_8168b,
		[RTL_GIGA_MAC_VER_13] = NULL,
		[RTL_GIGA_MAC_VER_14] = NULL,
		[RTL_GIGA_MAC_VER_15] = NULL,
		[RTL_GIGA_MAC_VER_16] = NULL,
		[RTL_GIGA_MAC_VER_17] = rtl_hw_start_8168b,
		[RTL_GIGA_MAC_VER_18] = rtl_hw_start_8168cp_1,
		[RTL_GIGA_MAC_VER_19] = rtl_hw_start_8168c_1,
		[RTL_GIGA_MAC_VER_20] = rtl_hw_start_8168c_2,
		[RTL_GIGA_MAC_VER_21] = rtl_hw_start_8168c_3,
		[RTL_GIGA_MAC_VER_22] = rtl_hw_start_8168c_4,
		[RTL_GIGA_MAC_VER_23] = rtl_hw_start_8168cp_2,
		[RTL_GIGA_MAC_VER_24] = rtl_hw_start_8168cp_3,
		[RTL_GIGA_MAC_VER_25] = rtl_hw_start_8168d,
		[RTL_GIGA_MAC_VER_26] = rtl_hw_start_8168d,
		[RTL_GIGA_MAC_VER_27] = rtl_hw_start_8168d,
		[RTL_GIGA_MAC_VER_28] = rtl_hw_start_8168d_4,
		[RTL_GIGA_MAC_VER_29] = rtl_hw_start_8105e_1,
		[RTL_GIGA_MAC_VER_30] = rtl_hw_start_8105e_2,
		[RTL_GIGA_MAC_VER_31] = rtl_hw_start_8168d,
		[RTL_GIGA_MAC_VER_32] = rtl_hw_start_8168e_1,
		[RTL_GIGA_MAC_VER_33] = rtl_hw_start_8168e_1,
		[RTL_GIGA_MAC_VER_34] = rtl_hw_start_8168e_2,
		[RTL_GIGA_MAC_VER_35] = rtl_hw_start_8168f_1,
		[RTL_GIGA_MAC_VER_36] = rtl_hw_start_8168f_1,
		[RTL_GIGA_MAC_VER_37] = rtl_hw_start_8402,
		[RTL_GIGA_MAC_VER_38] = rtl_hw_start_8411,
		[RTL_GIGA_MAC_VER_39] = rtl_hw_start_8106,
		[RTL_GIGA_MAC_VER_40] = rtl_hw_start_8168g_1,
		[RTL_GIGA_MAC_VER_41] = rtl_hw_start_8168g_1,
		[RTL_GIGA_MAC_VER_42] = rtl_hw_start_8168g_2,
		[RTL_GIGA_MAC_VER_43] = rtl_hw_start_8168g_2,
		[RTL_GIGA_MAC_VER_44] = rtl_hw_start_8411_2,
		[RTL_GIGA_MAC_VER_45] = rtl_hw_start_8168h_1,
		[RTL_GIGA_MAC_VER_46] = rtl_hw_start_8168h_1,
		[RTL_GIGA_MAC_VER_47] = rtl_hw_start_8168h_1,
		[RTL_GIGA_MAC_VER_48] = rtl_hw_start_8168h_1,
		[RTL_GIGA_MAC_VER_49] = rtl_hw_start_8168ep_1,
		[RTL_GIGA_MAC_VER_50] = rtl_hw_start_8168ep_2,
		[RTL_GIGA_MAC_VER_51] = rtl_hw_start_8168ep_3,
		[RTL_GIGA_MAC_VER_52] = rtl_hw_start_8117,
		[RTL_GIGA_MAC_VER_60] = rtl_hw_start_8125_1,
		[RTL_GIGA_MAC_VER_61] = rtl_hw_start_8125_2,
	};

	if (hw_configs[tp->mac_version])
		hw_configs[tp->mac_version](tp);
}

static void rtl_hw_start_8125(struct rtl8169_private *tp)
{
	int i;

	/* disable interrupt coalescing */
	for (i = 0xa00; i < 0xb00; i += 4)
		RTL_W32(tp, i, 0);

	rtl_hw_config(tp);
}

static void rtl_hw_start_8168(struct rtl8169_private *tp)
{
	if (rtl_is_8168evl_up(tp))
		RTL_W8(tp, MaxTxPacketSize, EarlySize);
	else
		RTL_W8(tp, MaxTxPacketSize, TxPacketMax);

	rtl_hw_config(tp);

	/* disable interrupt coalescing */
	RTL_W16(tp, IntrMitigate, 0x0000);
}

static void rtl_hw_start_8169(struct rtl8169_private *tp)
{
	RTL_W8(tp, EarlyTxThres, NoEarlyTx);

	tp->cp_cmd |= PCIMulRW;

	if (tp->mac_version == RTL_GIGA_MAC_VER_02 ||
	    tp->mac_version == RTL_GIGA_MAC_VER_03)
		tp->cp_cmd |= EnAnaPLL;

	RTL_W16(tp, CPlusCmd, tp->cp_cmd);

	rtl8169_set_magic_reg(tp);

	/* disable interrupt coalescing */
	RTL_W16(tp, IntrMitigate, 0x0000);
}

static void rtl_hw_start(struct  rtl8169_private *tp)
{
	rtl_unlock_config_regs(tp);

	RTL_W16(tp, CPlusCmd, tp->cp_cmd);

	if (tp->mac_version <= RTL_GIGA_MAC_VER_06)
		rtl_hw_start_8169(tp);
	else if (rtl_is_8125(tp))
		rtl_hw_start_8125(tp);
	else
		rtl_hw_start_8168(tp);

	rtl_set_rx_max_size(tp);
	rtl_set_rx_tx_desc_registers(tp);
	rtl_lock_config_regs(tp);

	rtl_jumbo_config(tp);

	/* Initially a 10 us delay. Turned it into a PCI commit. - FR */
	rtl_pci_commit(tp);

	RTL_W8(tp, ChipCmd, CmdTxEnb | CmdRxEnb);
	rtl_init_rxcfg(tp);
	rtl_set_tx_config_registers(tp);
	rtl_set_rx_config_features(tp, tp->dev->features);
	rtl_set_rx_mode(tp->dev);
	rtl_irq_enable(tp);
}

static int rtl8169_change_mtu(struct net_device *dev, int new_mtu)
{
	struct rtl8169_private *tp = netdev_priv(dev);

	dev->mtu = new_mtu;
	netdev_update_features(dev);
	rtl_jumbo_config(tp);

	return 0;
}

static void rtl8169_mark_to_asic(struct RxDesc *desc)
{
	u32 eor = le32_to_cpu(desc->opts1) & RingEnd;

	desc->opts2 = 0;
	/* Force memory writes to complete before releasing descriptor */
	dma_wmb();
	WRITE_ONCE(desc->opts1, cpu_to_le32(DescOwn | eor | R8169_RX_BUF_SIZE));
}

static struct page *rtl8169_alloc_rx_data(struct rtl8169_private *tp,
					  struct RxDesc *desc)
{
	struct device *d = tp_to_dev(tp);
	int node = dev_to_node(d);
	dma_addr_t mapping;
	struct page *data;

	data = alloc_pages_node(node, GFP_KERNEL, get_order(R8169_RX_BUF_SIZE));
	if (!data)
		return NULL;

	mapping = dma_map_page(d, data, 0, R8169_RX_BUF_SIZE, DMA_FROM_DEVICE);
	if (unlikely(dma_mapping_error(d, mapping))) {
		netdev_err(tp->dev, "Failed to map RX DMA!\n");
		__free_pages(data, get_order(R8169_RX_BUF_SIZE));
		return NULL;
	}

	desc->addr = cpu_to_le64(mapping);
	rtl8169_mark_to_asic(desc);

	return data;
}

static void rtl8169_rx_clear(struct rtl8169_private *tp)
{
	unsigned int i;

	for (i = 0; i < NUM_RX_DESC && tp->Rx_databuff[i]; i++) {
		dma_unmap_page(tp_to_dev(tp),
			       le64_to_cpu(tp->RxDescArray[i].addr),
			       R8169_RX_BUF_SIZE, DMA_FROM_DEVICE);
		__free_pages(tp->Rx_databuff[i], get_order(R8169_RX_BUF_SIZE));
		tp->Rx_databuff[i] = NULL;
		tp->RxDescArray[i].addr = 0;
		tp->RxDescArray[i].opts1 = 0;
	}
}

static int rtl8169_rx_fill(struct rtl8169_private *tp)
{
	unsigned int i;

	for (i = 0; i < NUM_RX_DESC; i++) {
		struct page *data;

		data = rtl8169_alloc_rx_data(tp, tp->RxDescArray + i);
		if (!data) {
			rtl8169_rx_clear(tp);
			return -ENOMEM;
		}
		tp->Rx_databuff[i] = data;
	}

	/* mark as last descriptor in the ring */
	tp->RxDescArray[NUM_RX_DESC - 1].opts1 |= cpu_to_le32(RingEnd);

	return 0;
}

static int rtl8169_init_ring(struct rtl8169_private *tp)
{
	rtl8169_init_ring_indexes(tp);

	memset(tp->tx_skb, 0, sizeof(tp->tx_skb));
	memset(tp->Rx_databuff, 0, sizeof(tp->Rx_databuff));

	return rtl8169_rx_fill(tp);
}

static void rtl8169_unmap_tx_skb(struct rtl8169_private *tp, unsigned int entry)
{
	struct ring_info *tx_skb = tp->tx_skb + entry;
	struct TxDesc *desc = tp->TxDescArray + entry;

	dma_unmap_single(tp_to_dev(tp), le64_to_cpu(desc->addr), tx_skb->len,
			 DMA_TO_DEVICE);
	memset(desc, 0, sizeof(*desc));
	memset(tx_skb, 0, sizeof(*tx_skb));
}

static void rtl8169_tx_clear_range(struct rtl8169_private *tp, u32 start,
				   unsigned int n)
{
	unsigned int i;

	for (i = 0; i < n; i++) {
		unsigned int entry = (start + i) % NUM_TX_DESC;
		struct ring_info *tx_skb = tp->tx_skb + entry;
		unsigned int len = tx_skb->len;

		if (len) {
			struct sk_buff *skb = tx_skb->skb;

			rtl8169_unmap_tx_skb(tp, entry);
			if (skb)
				dev_consume_skb_any(skb);
		}
	}
}

static void rtl8169_tx_clear(struct rtl8169_private *tp)
{
	rtl8169_tx_clear_range(tp, tp->dirty_tx, NUM_TX_DESC);
	netdev_reset_queue(tp->dev);
}

static void rtl8169_hw_reset(struct rtl8169_private *tp, bool going_down)
{
	/* Give a racing hard_start_xmit a few cycles to complete. */
	synchronize_rcu();

	/* Disable interrupts */
	rtl8169_irq_mask_and_ack(tp);

	rtl_rx_close(tp);

	if (going_down && tp->dev->wol_enabled)
		goto no_reset;

	switch (tp->mac_version) {
	case RTL_GIGA_MAC_VER_27:
	case RTL_GIGA_MAC_VER_28:
	case RTL_GIGA_MAC_VER_31:
		rtl_loop_wait_low(tp, &rtl_npq_cond, 20, 2000);
		break;
	case RTL_GIGA_MAC_VER_34 ... RTL_GIGA_MAC_VER_38:
		RTL_W8(tp, ChipCmd, RTL_R8(tp, ChipCmd) | StopReq);
		rtl_loop_wait_high(tp, &rtl_txcfg_empty_cond, 100, 666);
		break;
	case RTL_GIGA_MAC_VER_40 ... RTL_GIGA_MAC_VER_61:
		rtl_enable_rxdvgate(tp);
		fsleep(2000);
		break;
	default:
		RTL_W8(tp, ChipCmd, RTL_R8(tp, ChipCmd) | StopReq);
		fsleep(100);
		break;
	}

	rtl_hw_reset(tp);
no_reset:
	rtl8169_tx_clear(tp);
	rtl8169_init_ring_indexes(tp);
}

static void rtl_reset_work(struct rtl8169_private *tp)
{
	struct net_device *dev = tp->dev;
	int i;

	napi_disable(&tp->napi);
	netif_stop_queue(dev);

	rtl8169_hw_reset(tp, false);

	for (i = 0; i < NUM_RX_DESC; i++)
		rtl8169_mark_to_asic(tp->RxDescArray + i);

	napi_enable(&tp->napi);
	rtl_hw_start(tp);
	netif_wake_queue(dev);
}

static void rtl8169_tx_timeout(struct net_device *dev, unsigned int txqueue)
{
	struct rtl8169_private *tp = netdev_priv(dev);

	rtl_schedule_task(tp, RTL_FLAG_TASK_RESET_PENDING);
}

static int rtl8169_tx_map(struct rtl8169_private *tp, const u32 *opts, u32 len,
			  void *addr, unsigned int entry, bool desc_own)
{
	struct TxDesc *txd = tp->TxDescArray + entry;
	struct device *d = tp_to_dev(tp);
	dma_addr_t mapping;
	u32 opts1;
	int ret;

	mapping = dma_map_single(d, addr, len, DMA_TO_DEVICE);
	ret = dma_mapping_error(d, mapping);
	if (unlikely(ret)) {
		if (net_ratelimit())
			netdev_err(tp->dev, "Failed to map TX data!\n");
		return ret;
	}

	txd->addr = cpu_to_le64(mapping);
	txd->opts2 = cpu_to_le32(opts[1]);

	opts1 = opts[0] | len;
	if (entry == NUM_TX_DESC - 1)
		opts1 |= RingEnd;
	if (desc_own)
		opts1 |= DescOwn;
	txd->opts1 = cpu_to_le32(opts1);

	tp->tx_skb[entry].len = len;

	return 0;
}

static int rtl8169_xmit_frags(struct rtl8169_private *tp, struct sk_buff *skb,
			      const u32 *opts, unsigned int entry)
{
	struct skb_shared_info *info = skb_shinfo(skb);
	unsigned int cur_frag;

	for (cur_frag = 0; cur_frag < info->nr_frags; cur_frag++) {
		const skb_frag_t *frag = info->frags + cur_frag;
		void *addr = skb_frag_address(frag);
		u32 len = skb_frag_size(frag);

		entry = (entry + 1) % NUM_TX_DESC;

		if (unlikely(rtl8169_tx_map(tp, opts, len, addr, entry, true)))
			goto err_out;
	}

	return 0;

err_out:
	rtl8169_tx_clear_range(tp, tp->cur_tx + 1, cur_frag);
	return -EIO;
}

static bool rtl_test_hw_pad_bug(struct rtl8169_private *tp, struct sk_buff *skb)
{
	return skb->len < ETH_ZLEN && tp->mac_version == RTL_GIGA_MAC_VER_34;
}

static void rtl8169_tso_csum_v1(struct sk_buff *skb, u32 *opts)
{
	u32 mss = skb_shinfo(skb)->gso_size;

	if (mss) {
		opts[0] |= TD_LSO;
		opts[0] |= mss << TD0_MSS_SHIFT;
	} else if (skb->ip_summed == CHECKSUM_PARTIAL) {
		const struct iphdr *ip = ip_hdr(skb);

		if (ip->protocol == IPPROTO_TCP)
			opts[0] |= TD0_IP_CS | TD0_TCP_CS;
		else if (ip->protocol == IPPROTO_UDP)
			opts[0] |= TD0_IP_CS | TD0_UDP_CS;
		else
			WARN_ON_ONCE(1);
	}
}

static bool rtl8169_tso_csum_v2(struct rtl8169_private *tp,
				struct sk_buff *skb, u32 *opts)
{
	u32 transport_offset = (u32)skb_transport_offset(skb);
	struct skb_shared_info *shinfo = skb_shinfo(skb);
	u32 mss = shinfo->gso_size;

	if (mss) {
		if (shinfo->gso_type & SKB_GSO_TCPV4) {
			opts[0] |= TD1_GTSENV4;
		} else if (shinfo->gso_type & SKB_GSO_TCPV6) {
			if (skb_cow_head(skb, 0))
				return false;

			tcp_v6_gso_csum_prep(skb);
			opts[0] |= TD1_GTSENV6;
		} else {
			WARN_ON_ONCE(1);
		}

		opts[0] |= transport_offset << GTTCPHO_SHIFT;
		opts[1] |= mss << TD1_MSS_SHIFT;
	} else if (skb->ip_summed == CHECKSUM_PARTIAL) {
		u8 ip_protocol;

		switch (vlan_get_protocol(skb)) {
		case htons(ETH_P_IP):
			opts[1] |= TD1_IPv4_CS;
			ip_protocol = ip_hdr(skb)->protocol;
			break;

		case htons(ETH_P_IPV6):
			opts[1] |= TD1_IPv6_CS;
			ip_protocol = ipv6_hdr(skb)->nexthdr;
			break;

		default:
			ip_protocol = IPPROTO_RAW;
			break;
		}

		if (ip_protocol == IPPROTO_TCP)
			opts[1] |= TD1_TCP_CS;
		else if (ip_protocol == IPPROTO_UDP)
			opts[1] |= TD1_UDP_CS;
		else
			WARN_ON_ONCE(1);

		opts[1] |= transport_offset << TCPHO_SHIFT;
	} else {
		if (unlikely(rtl_test_hw_pad_bug(tp, skb)))
			return !eth_skb_pad(skb);
	}

	return true;
}

static bool rtl_tx_slots_avail(struct rtl8169_private *tp,
			       unsigned int nr_frags)
{
	unsigned int slots_avail = tp->dirty_tx + NUM_TX_DESC - tp->cur_tx;

	/* A skbuff with nr_frags needs nr_frags+1 entries in the tx queue */
	return slots_avail > nr_frags;
}

/* Versions RTL8102e and from RTL8168c onwards support csum_v2 */
static bool rtl_chip_supports_csum_v2(struct rtl8169_private *tp)
{
	switch (tp->mac_version) {
	case RTL_GIGA_MAC_VER_02 ... RTL_GIGA_MAC_VER_06:
	case RTL_GIGA_MAC_VER_10 ... RTL_GIGA_MAC_VER_17:
		return false;
	default:
		return true;
	}
}

static void rtl8169_doorbell(struct rtl8169_private *tp)
{
	if (rtl_is_8125(tp))
		RTL_W16(tp, TxPoll_8125, BIT(0));
	else
		RTL_W8(tp, TxPoll, NPQ);
}

static netdev_tx_t rtl8169_start_xmit(struct sk_buff *skb,
				      struct net_device *dev)
{
	unsigned int frags = skb_shinfo(skb)->nr_frags;
	struct rtl8169_private *tp = netdev_priv(dev);
	unsigned int entry = tp->cur_tx % NUM_TX_DESC;
	struct TxDesc *txd_first, *txd_last;
	bool stop_queue, door_bell;
	u32 opts[2];

	txd_first = tp->TxDescArray + entry;

	if (unlikely(!rtl_tx_slots_avail(tp, frags))) {
		if (net_ratelimit())
			netdev_err(dev, "BUG! Tx Ring full when queue awake!\n");
		goto err_stop_0;
	}

	if (unlikely(le32_to_cpu(txd_first->opts1) & DescOwn))
		goto err_stop_0;

	opts[1] = rtl8169_tx_vlan_tag(skb);
	opts[0] = 0;

	if (!rtl_chip_supports_csum_v2(tp))
		rtl8169_tso_csum_v1(skb, opts);
	else if (!rtl8169_tso_csum_v2(tp, skb, opts))
		goto err_dma_0;

	if (unlikely(rtl8169_tx_map(tp, opts, skb_headlen(skb), skb->data,
				    entry, false)))
		goto err_dma_0;

	if (frags) {
		if (rtl8169_xmit_frags(tp, skb, opts, entry))
			goto err_dma_1;
		entry = (entry + frags) % NUM_TX_DESC;
	}

	txd_last = tp->TxDescArray + entry;
	txd_last->opts1 |= cpu_to_le32(LastFrag);
	tp->tx_skb[entry].skb = skb;

	skb_tx_timestamp(skb);

	/* Force memory writes to complete before releasing descriptor */
	dma_wmb();

	door_bell = __netdev_sent_queue(dev, skb->len, netdev_xmit_more());

	txd_first->opts1 |= cpu_to_le32(DescOwn | FirstFrag);

	/* rtl_tx needs to see descriptor changes before updated tp->cur_tx */
	smp_wmb();

	tp->cur_tx += frags + 1;

	stop_queue = !rtl_tx_slots_avail(tp, MAX_SKB_FRAGS);
	if (unlikely(stop_queue)) {
		/* Avoid wrongly optimistic queue wake-up: rtl_tx thread must
		 * not miss a ring update when it notices a stopped queue.
		 */
		smp_wmb();
		netif_stop_queue(dev);
		door_bell = true;
	}

	if (door_bell)
		rtl8169_doorbell(tp);

	if (unlikely(stop_queue)) {
		/* Sync with rtl_tx:
		 * - publish queue status and cur_tx ring index (write barrier)
		 * - refresh dirty_tx ring index (read barrier).
		 * May the current thread have a pessimistic view of the ring
		 * status and forget to wake up queue, a racing rtl_tx thread
		 * can't.
		 */
		smp_mb();
		if (rtl_tx_slots_avail(tp, MAX_SKB_FRAGS))
			netif_start_queue(dev);
	}

	return NETDEV_TX_OK;

err_dma_1:
	rtl8169_unmap_tx_skb(tp, entry);
err_dma_0:
	dev_kfree_skb_any(skb);
	dev->stats.tx_dropped++;
	return NETDEV_TX_OK;

err_stop_0:
	netif_stop_queue(dev);
	dev->stats.tx_dropped++;
	return NETDEV_TX_BUSY;
}

static unsigned int rtl_last_frag_len(struct sk_buff *skb)
{
	struct skb_shared_info *info = skb_shinfo(skb);
	unsigned int nr_frags = info->nr_frags;

	if (!nr_frags)
		return UINT_MAX;

	return skb_frag_size(info->frags + nr_frags - 1);
}

/* Workaround for hw issues with TSO on RTL8168evl */
static netdev_features_t rtl8168evl_fix_tso(struct sk_buff *skb,
					    netdev_features_t features)
{
	/* IPv4 header has options field */
	if (vlan_get_protocol(skb) == htons(ETH_P_IP) &&
	    ip_hdrlen(skb) > sizeof(struct iphdr))
		features &= ~NETIF_F_ALL_TSO;

	/* IPv4 TCP header has options field */
	else if (skb_shinfo(skb)->gso_type & SKB_GSO_TCPV4 &&
		 tcp_hdrlen(skb) > sizeof(struct tcphdr))
		features &= ~NETIF_F_ALL_TSO;

	else if (rtl_last_frag_len(skb) <= 6)
		features &= ~NETIF_F_ALL_TSO;

	return features;
}

static netdev_features_t rtl8169_features_check(struct sk_buff *skb,
						struct net_device *dev,
						netdev_features_t features)
{
	int transport_offset = skb_transport_offset(skb);
	struct rtl8169_private *tp = netdev_priv(dev);

	if (skb_is_gso(skb)) {
		if (tp->mac_version == RTL_GIGA_MAC_VER_34)
			features = rtl8168evl_fix_tso(skb, features);

		if (transport_offset > GTTCPHO_MAX &&
		    rtl_chip_supports_csum_v2(tp))
			features &= ~NETIF_F_ALL_TSO;
	} else if (skb->ip_summed == CHECKSUM_PARTIAL) {
		if (skb->len < ETH_ZLEN) {
			switch (tp->mac_version) {
			case RTL_GIGA_MAC_VER_11:
			case RTL_GIGA_MAC_VER_12:
			case RTL_GIGA_MAC_VER_17:
			case RTL_GIGA_MAC_VER_34:
				features &= ~NETIF_F_CSUM_MASK;
				break;
			default:
				break;
			}
		}

		if (transport_offset > TCPHO_MAX &&
		    rtl_chip_supports_csum_v2(tp))
			features &= ~NETIF_F_CSUM_MASK;
	}

	return vlan_features_check(skb, features);
}

static void rtl8169_pcierr_interrupt(struct net_device *dev)
{
	struct rtl8169_private *tp = netdev_priv(dev);
	struct pci_dev *pdev = tp->pci_dev;
	int pci_status_errs;
	u16 pci_cmd;

	pci_read_config_word(pdev, PCI_COMMAND, &pci_cmd);

	pci_status_errs = pci_status_get_and_clear_errors(pdev);

	if (net_ratelimit())
		netdev_err(dev, "PCI error (cmd = 0x%04x, status_errs = 0x%04x)\n",
			   pci_cmd, pci_status_errs);
	/*
	 * The recovery sequence below admits a very elaborated explanation:
	 * - it seems to work;
	 * - I did not see what else could be done;
	 * - it makes iop3xx happy.
	 *
	 * Feel free to adjust to your needs.
	 */
	if (pdev->broken_parity_status)
		pci_cmd &= ~PCI_COMMAND_PARITY;
	else
		pci_cmd |= PCI_COMMAND_SERR | PCI_COMMAND_PARITY;

	pci_write_config_word(pdev, PCI_COMMAND, pci_cmd);

	rtl_schedule_task(tp, RTL_FLAG_TASK_RESET_PENDING);
}

static void rtl_tx(struct net_device *dev, struct rtl8169_private *tp,
		   int budget)
{
	unsigned int dirty_tx, tx_left, bytes_compl = 0, pkts_compl = 0;

	dirty_tx = tp->dirty_tx;
	smp_rmb();

	for (tx_left = tp->cur_tx - dirty_tx; tx_left > 0; tx_left--) {
		unsigned int entry = dirty_tx % NUM_TX_DESC;
		struct sk_buff *skb = tp->tx_skb[entry].skb;
		u32 status;

		status = le32_to_cpu(tp->TxDescArray[entry].opts1);
		if (status & DescOwn)
			break;

		rtl8169_unmap_tx_skb(tp, entry);

		if (skb) {
			pkts_compl++;
			bytes_compl += skb->len;
			napi_consume_skb(skb, budget);
		}
		dirty_tx++;
	}

	if (tp->dirty_tx != dirty_tx) {
		netdev_completed_queue(dev, pkts_compl, bytes_compl);

		u64_stats_update_begin(&tp->tx_stats.syncp);
		tp->tx_stats.packets += pkts_compl;
		tp->tx_stats.bytes += bytes_compl;
		u64_stats_update_end(&tp->tx_stats.syncp);

		tp->dirty_tx = dirty_tx;
		/* Sync with rtl8169_start_xmit:
		 * - publish dirty_tx ring index (write barrier)
		 * - refresh cur_tx ring index and queue status (read barrier)
		 * May the current thread miss the stopped queue condition,
		 * a racing xmit thread can only have a right view of the
		 * ring status.
		 */
		smp_mb();
		if (netif_queue_stopped(dev) &&
		    rtl_tx_slots_avail(tp, MAX_SKB_FRAGS)) {
			netif_wake_queue(dev);
		}
		/*
		 * 8168 hack: TxPoll requests are lost when the Tx packets are
		 * too close. Let's kick an extra TxPoll request when a burst
		 * of start_xmit activity is detected (if it is not detected,
		 * it is slow enough). -- FR
		 */
		if (tp->cur_tx != dirty_tx)
			rtl8169_doorbell(tp);
	}
}

static inline int rtl8169_fragmented_frame(u32 status)
{
	return (status & (FirstFrag | LastFrag)) != (FirstFrag | LastFrag);
}

static inline void rtl8169_rx_csum(struct sk_buff *skb, u32 opts1)
{
	u32 status = opts1 & RxProtoMask;

	if (((status == RxProtoTCP) && !(opts1 & TCPFail)) ||
	    ((status == RxProtoUDP) && !(opts1 & UDPFail)))
		skb->ip_summed = CHECKSUM_UNNECESSARY;
	else
		skb_checksum_none_assert(skb);
}

static int rtl_rx(struct net_device *dev, struct rtl8169_private *tp, u32 budget)
{
	unsigned int cur_rx, rx_left, count;
	struct device *d = tp_to_dev(tp);

	cur_rx = tp->cur_rx;

	for (rx_left = min(budget, NUM_RX_DESC); rx_left > 0; rx_left--, cur_rx++) {
		unsigned int pkt_size, entry = cur_rx % NUM_RX_DESC;
		struct RxDesc *desc = tp->RxDescArray + entry;
		struct sk_buff *skb;
		const void *rx_buf;
		dma_addr_t addr;
		u32 status;

		status = le32_to_cpu(desc->opts1);
		if (status & DescOwn)
			break;

		/* This barrier is needed to keep us from reading
		 * any other fields out of the Rx descriptor until
		 * we know the status of DescOwn
		 */
		dma_rmb();

		if (unlikely(status & RxRES)) {
			if (net_ratelimit())
				netdev_warn(dev, "Rx ERROR. status = %08x\n",
					    status);
			dev->stats.rx_errors++;
			if (status & (RxRWT | RxRUNT))
				dev->stats.rx_length_errors++;
			if (status & RxCRC)
				dev->stats.rx_crc_errors++;

			if (!(dev->features & NETIF_F_RXALL))
				goto release_descriptor;
			else if (status & RxRWT || !(status & (RxRUNT | RxCRC)))
				goto release_descriptor;
		}

		pkt_size = status & GENMASK(13, 0);
		if (likely(!(dev->features & NETIF_F_RXFCS)))
			pkt_size -= ETH_FCS_LEN;
<<<<<<< HEAD

		/* The driver does not support incoming fragmented frames.
		 * They are seen as a symptom of over-mtu sized frames.
		 */
		if (unlikely(rtl8169_fragmented_frame(status))) {
			dev->stats.rx_dropped++;
			dev->stats.rx_length_errors++;
			goto release_descriptor;
		}

		skb = napi_alloc_skb(&tp->napi, pkt_size);
		if (unlikely(!skb)) {
			dev->stats.rx_dropped++;
			goto release_descriptor;
		}

		addr = le64_to_cpu(desc->addr);
		rx_buf = page_address(tp->Rx_databuff[entry]);

		dma_sync_single_for_cpu(d, addr, pkt_size, DMA_FROM_DEVICE);
		prefetch(rx_buf);
		skb_copy_to_linear_data(skb, rx_buf, pkt_size);
		skb->tail += pkt_size;
		skb->len = pkt_size;
		dma_sync_single_for_device(d, addr, pkt_size, DMA_FROM_DEVICE);

		rtl8169_rx_csum(skb, status);
		skb->protocol = eth_type_trans(skb, dev);

		rtl8169_rx_vlan_tag(desc, skb);

=======

		/* The driver does not support incoming fragmented frames.
		 * They are seen as a symptom of over-mtu sized frames.
		 */
		if (unlikely(rtl8169_fragmented_frame(status))) {
			dev->stats.rx_dropped++;
			dev->stats.rx_length_errors++;
			goto release_descriptor;
		}

		skb = napi_alloc_skb(&tp->napi, pkt_size);
		if (unlikely(!skb)) {
			dev->stats.rx_dropped++;
			goto release_descriptor;
		}

		addr = le64_to_cpu(desc->addr);
		rx_buf = page_address(tp->Rx_databuff[entry]);

		dma_sync_single_for_cpu(d, addr, pkt_size, DMA_FROM_DEVICE);
		prefetch(rx_buf);
		skb_copy_to_linear_data(skb, rx_buf, pkt_size);
		skb->tail += pkt_size;
		skb->len = pkt_size;
		dma_sync_single_for_device(d, addr, pkt_size, DMA_FROM_DEVICE);

		rtl8169_rx_csum(skb, status);
		skb->protocol = eth_type_trans(skb, dev);

		rtl8169_rx_vlan_tag(desc, skb);

>>>>>>> 84569f32
		if (skb->pkt_type == PACKET_MULTICAST)
			dev->stats.multicast++;

		napi_gro_receive(&tp->napi, skb);

		u64_stats_update_begin(&tp->rx_stats.syncp);
		tp->rx_stats.packets++;
		tp->rx_stats.bytes += pkt_size;
		u64_stats_update_end(&tp->rx_stats.syncp);

release_descriptor:
		rtl8169_mark_to_asic(desc);
	}

	count = cur_rx - tp->cur_rx;
	tp->cur_rx = cur_rx;

	return count;
}

static irqreturn_t rtl8169_interrupt(int irq, void *dev_instance)
{
	struct rtl8169_private *tp = dev_instance;
	u32 status = rtl_get_events(tp);

	if (!tp->irq_enabled || (status & 0xffff) == 0xffff ||
	    !(status & tp->irq_mask))
		return IRQ_NONE;

	if (unlikely(status & SYSErr)) {
		rtl8169_pcierr_interrupt(tp->dev);
		goto out;
	}

	if (status & LinkChg)
		phy_mac_interrupt(tp->phydev);

	if (unlikely(status & RxFIFOOver &&
	    tp->mac_version == RTL_GIGA_MAC_VER_11)) {
		netif_stop_queue(tp->dev);
		rtl_schedule_task(tp, RTL_FLAG_TASK_RESET_PENDING);
	}

	rtl_irq_disable(tp);
	napi_schedule_irqoff(&tp->napi);
out:
	rtl_ack_events(tp, status);

	return IRQ_HANDLED;
}

static void rtl_task(struct work_struct *work)
{
	struct rtl8169_private *tp =
		container_of(work, struct rtl8169_private, wk.work);

	rtl_lock_work(tp);

	if (!netif_running(tp->dev) ||
	    !test_bit(RTL_FLAG_TASK_ENABLED, tp->wk.flags))
		goto out_unlock;

	if (test_and_clear_bit(RTL_FLAG_TASK_RESET_PENDING, tp->wk.flags))
		rtl_reset_work(tp);
out_unlock:
	rtl_unlock_work(tp);
}

static int rtl8169_poll(struct napi_struct *napi, int budget)
{
	struct rtl8169_private *tp = container_of(napi, struct rtl8169_private, napi);
	struct net_device *dev = tp->dev;
	int work_done;

	work_done = rtl_rx(dev, tp, (u32) budget);

	rtl_tx(dev, tp, budget);

	if (work_done < budget) {
		napi_complete_done(napi, work_done);
		rtl_irq_enable(tp);
	}

	return work_done;
}

static void r8169_phylink_handler(struct net_device *ndev)
{
	struct rtl8169_private *tp = netdev_priv(ndev);

	if (netif_carrier_ok(ndev)) {
		rtl_link_chg_patch(tp);
		pm_request_resume(&tp->pci_dev->dev);
	} else {
		pm_runtime_idle(&tp->pci_dev->dev);
	}

	if (net_ratelimit())
		phy_print_status(tp->phydev);
}

static int r8169_phy_connect(struct rtl8169_private *tp)
{
	struct phy_device *phydev = tp->phydev;
	phy_interface_t phy_mode;
	int ret;

	phy_mode = tp->supports_gmii ? PHY_INTERFACE_MODE_GMII :
		   PHY_INTERFACE_MODE_MII;

	ret = phy_connect_direct(tp->dev, phydev, r8169_phylink_handler,
				 phy_mode);
	if (ret)
		return ret;

	if (!tp->supports_gmii)
		phy_set_max_speed(phydev, SPEED_100);

	phy_support_asym_pause(phydev);

	phy_attached_info(phydev);

	return 0;
}

static void rtl8169_down(struct rtl8169_private *tp)
{
	rtl_lock_work(tp);

	/* Clear all task flags */
	bitmap_zero(tp->wk.flags, RTL_FLAG_MAX);

	phy_stop(tp->phydev);
	napi_disable(&tp->napi);

	rtl8169_hw_reset(tp, true);

	rtl_pll_power_down(tp);

	rtl_unlock_work(tp);
}

static int rtl8169_close(struct net_device *dev)
{
	struct rtl8169_private *tp = netdev_priv(dev);
	struct pci_dev *pdev = tp->pci_dev;

	pm_runtime_get_sync(&pdev->dev);

	/* Update counters before going down */
	rtl8169_update_counters(tp);

	netif_stop_queue(dev);
	rtl8169_down(tp);
	rtl8169_rx_clear(tp);

	cancel_work_sync(&tp->wk.work);

	phy_disconnect(tp->phydev);

	pci_free_irq(pdev, 0, tp);

	dma_free_coherent(&pdev->dev, R8169_RX_RING_BYTES, tp->RxDescArray,
			  tp->RxPhyAddr);
	dma_free_coherent(&pdev->dev, R8169_TX_RING_BYTES, tp->TxDescArray,
			  tp->TxPhyAddr);
	tp->TxDescArray = NULL;
	tp->RxDescArray = NULL;

	pm_runtime_put_sync(&pdev->dev);

	return 0;
}

#ifdef CONFIG_NET_POLL_CONTROLLER
static void rtl8169_netpoll(struct net_device *dev)
{
	struct rtl8169_private *tp = netdev_priv(dev);

	rtl8169_interrupt(pci_irq_vector(tp->pci_dev, 0), tp);
}
#endif

static int rtl_open(struct net_device *dev)
{
	struct rtl8169_private *tp = netdev_priv(dev);
	struct pci_dev *pdev = tp->pci_dev;
	int retval = -ENOMEM;

	pm_runtime_get_sync(&pdev->dev);

	/*
	 * Rx and Tx descriptors needs 256 bytes alignment.
	 * dma_alloc_coherent provides more.
	 */
	tp->TxDescArray = dma_alloc_coherent(&pdev->dev, R8169_TX_RING_BYTES,
					     &tp->TxPhyAddr, GFP_KERNEL);
	if (!tp->TxDescArray)
		goto err_pm_runtime_put;

	tp->RxDescArray = dma_alloc_coherent(&pdev->dev, R8169_RX_RING_BYTES,
					     &tp->RxPhyAddr, GFP_KERNEL);
	if (!tp->RxDescArray)
		goto err_free_tx_0;

	retval = rtl8169_init_ring(tp);
	if (retval < 0)
		goto err_free_rx_1;

	rtl_request_firmware(tp);

	retval = pci_request_irq(pdev, 0, rtl8169_interrupt, NULL, tp,
				 dev->name);
	if (retval < 0)
		goto err_release_fw_2;

	retval = r8169_phy_connect(tp);
	if (retval)
		goto err_free_irq;

	rtl_lock_work(tp);

	set_bit(RTL_FLAG_TASK_ENABLED, tp->wk.flags);

	napi_enable(&tp->napi);

	rtl8169_init_phy(tp);

	rtl_pll_power_up(tp);

	rtl_hw_start(tp);

	rtl8169_init_counter_offsets(tp);

	phy_start(tp->phydev);
	netif_start_queue(dev);

	rtl_unlock_work(tp);

	pm_runtime_put_sync(&pdev->dev);
out:
	return retval;

err_free_irq:
	pci_free_irq(pdev, 0, tp);
err_release_fw_2:
	rtl_release_firmware(tp);
	rtl8169_rx_clear(tp);
err_free_rx_1:
	dma_free_coherent(&pdev->dev, R8169_RX_RING_BYTES, tp->RxDescArray,
			  tp->RxPhyAddr);
	tp->RxDescArray = NULL;
err_free_tx_0:
	dma_free_coherent(&pdev->dev, R8169_TX_RING_BYTES, tp->TxDescArray,
			  tp->TxPhyAddr);
	tp->TxDescArray = NULL;
err_pm_runtime_put:
	pm_runtime_put_noidle(&pdev->dev);
	goto out;
}

static void
rtl8169_get_stats64(struct net_device *dev, struct rtnl_link_stats64 *stats)
{
	struct rtl8169_private *tp = netdev_priv(dev);
	struct pci_dev *pdev = tp->pci_dev;
	struct rtl8169_counters *counters = tp->counters;
	unsigned int start;

	pm_runtime_get_noresume(&pdev->dev);

	netdev_stats_to_stats64(stats, &dev->stats);

	do {
		start = u64_stats_fetch_begin_irq(&tp->rx_stats.syncp);
		stats->rx_packets = tp->rx_stats.packets;
		stats->rx_bytes	= tp->rx_stats.bytes;
	} while (u64_stats_fetch_retry_irq(&tp->rx_stats.syncp, start));

	do {
		start = u64_stats_fetch_begin_irq(&tp->tx_stats.syncp);
		stats->tx_packets = tp->tx_stats.packets;
		stats->tx_bytes	= tp->tx_stats.bytes;
	} while (u64_stats_fetch_retry_irq(&tp->tx_stats.syncp, start));

	/*
	 * Fetch additional counter values missing in stats collected by driver
	 * from tally counters.
	 */
	if (pm_runtime_active(&pdev->dev))
		rtl8169_update_counters(tp);

	/*
	 * Subtract values fetched during initalization.
	 * See rtl8169_init_counter_offsets for a description why we do that.
	 */
	stats->tx_errors = le64_to_cpu(counters->tx_errors) -
		le64_to_cpu(tp->tc_offset.tx_errors);
	stats->collisions = le32_to_cpu(counters->tx_multi_collision) -
		le32_to_cpu(tp->tc_offset.tx_multi_collision);
	stats->tx_aborted_errors = le16_to_cpu(counters->tx_aborted) -
		le16_to_cpu(tp->tc_offset.tx_aborted);
	stats->rx_missed_errors = le16_to_cpu(counters->rx_missed) -
		le16_to_cpu(tp->tc_offset.rx_missed);

	pm_runtime_put_noidle(&pdev->dev);
}

static void rtl8169_net_suspend(struct rtl8169_private *tp)
{
	if (!netif_running(tp->dev))
		return;

	netif_device_detach(tp->dev);
	rtl8169_down(tp);
}

#ifdef CONFIG_PM

static int __maybe_unused rtl8169_suspend(struct device *device)
{
	struct rtl8169_private *tp = dev_get_drvdata(device);

	rtl8169_net_suspend(tp);
	clk_disable_unprepare(tp->clk);

	return 0;
}

static void __rtl8169_resume(struct rtl8169_private *tp)
{
	netif_device_attach(tp->dev);

	rtl_pll_power_up(tp);
	rtl8169_init_phy(tp);

	phy_start(tp->phydev);

	rtl_lock_work(tp);
	napi_enable(&tp->napi);
	set_bit(RTL_FLAG_TASK_ENABLED, tp->wk.flags);
	rtl_reset_work(tp);
	rtl_unlock_work(tp);
}

static int __maybe_unused rtl8169_resume(struct device *device)
{
	struct rtl8169_private *tp = dev_get_drvdata(device);

	rtl_rar_set(tp, tp->dev->dev_addr);

	clk_prepare_enable(tp->clk);

	if (netif_running(tp->dev))
		__rtl8169_resume(tp);

	return 0;
}

static int rtl8169_runtime_suspend(struct device *device)
{
	struct rtl8169_private *tp = dev_get_drvdata(device);

	if (!tp->TxDescArray)
		return 0;

	rtl_lock_work(tp);
	__rtl8169_set_wol(tp, WAKE_PHY);
	rtl_unlock_work(tp);

	rtl8169_net_suspend(tp);

	/* Update counters before going runtime suspend */
	rtl8169_update_counters(tp);

	return 0;
}

static int rtl8169_runtime_resume(struct device *device)
{
	struct rtl8169_private *tp = dev_get_drvdata(device);

	rtl_rar_set(tp, tp->dev->dev_addr);

	if (!tp->TxDescArray)
		return 0;

	rtl_lock_work(tp);
	__rtl8169_set_wol(tp, tp->saved_wolopts);
	rtl_unlock_work(tp);

	__rtl8169_resume(tp);

	return 0;
}

static int rtl8169_runtime_idle(struct device *device)
{
	struct rtl8169_private *tp = dev_get_drvdata(device);

	if (!netif_running(tp->dev) || !netif_carrier_ok(tp->dev))
		pm_schedule_suspend(device, 10000);

	return -EBUSY;
}

static const struct dev_pm_ops rtl8169_pm_ops = {
	SET_SYSTEM_SLEEP_PM_OPS(rtl8169_suspend, rtl8169_resume)
	SET_RUNTIME_PM_OPS(rtl8169_runtime_suspend, rtl8169_runtime_resume,
			   rtl8169_runtime_idle)
};

#endif /* CONFIG_PM */

static void rtl_wol_shutdown_quirk(struct rtl8169_private *tp)
{
	/* WoL fails with 8168b when the receiver is disabled. */
	switch (tp->mac_version) {
	case RTL_GIGA_MAC_VER_11:
	case RTL_GIGA_MAC_VER_12:
	case RTL_GIGA_MAC_VER_17:
		pci_clear_master(tp->pci_dev);

		RTL_W8(tp, ChipCmd, CmdRxEnb);
		rtl_pci_commit(tp);
		break;
	default:
		break;
	}
}

static void rtl_shutdown(struct pci_dev *pdev)
{
	struct rtl8169_private *tp = pci_get_drvdata(pdev);

	rtl8169_net_suspend(tp);

	/* Restore original MAC address */
	rtl_rar_set(tp, tp->dev->perm_addr);

	if (system_state == SYSTEM_POWER_OFF) {
		if (tp->saved_wolopts) {
			rtl_wol_suspend_quirk(tp);
			rtl_wol_shutdown_quirk(tp);
		}

		pci_wake_from_d3(pdev, true);
		pci_set_power_state(pdev, PCI_D3hot);
	}
}

static void rtl_remove_one(struct pci_dev *pdev)
{
	struct rtl8169_private *tp = pci_get_drvdata(pdev);

	if (pci_dev_run_wake(pdev))
		pm_runtime_get_noresume(&pdev->dev);

	unregister_netdev(tp->dev);

	if (r8168_check_dash(tp))
		rtl8168_driver_stop(tp);

	rtl_release_firmware(tp);

	/* restore original MAC address */
	rtl_rar_set(tp, tp->dev->perm_addr);
}

static const struct net_device_ops rtl_netdev_ops = {
	.ndo_open		= rtl_open,
	.ndo_stop		= rtl8169_close,
	.ndo_get_stats64	= rtl8169_get_stats64,
	.ndo_start_xmit		= rtl8169_start_xmit,
	.ndo_features_check	= rtl8169_features_check,
	.ndo_tx_timeout		= rtl8169_tx_timeout,
	.ndo_validate_addr	= eth_validate_addr,
	.ndo_change_mtu		= rtl8169_change_mtu,
	.ndo_fix_features	= rtl8169_fix_features,
	.ndo_set_features	= rtl8169_set_features,
	.ndo_set_mac_address	= rtl_set_mac_address,
	.ndo_do_ioctl		= phy_do_ioctl_running,
	.ndo_set_rx_mode	= rtl_set_rx_mode,
#ifdef CONFIG_NET_POLL_CONTROLLER
	.ndo_poll_controller	= rtl8169_netpoll,
#endif

};

static void rtl_set_irq_mask(struct rtl8169_private *tp)
{
	tp->irq_mask = RxOK | RxErr | TxOK | TxErr | LinkChg;

	if (tp->mac_version <= RTL_GIGA_MAC_VER_06)
		tp->irq_mask |= SYSErr | RxOverflow | RxFIFOOver;
	else if (tp->mac_version == RTL_GIGA_MAC_VER_11)
		/* special workaround needed */
		tp->irq_mask |= RxFIFOOver;
	else
		tp->irq_mask |= RxOverflow;
}

static int rtl_alloc_irq(struct rtl8169_private *tp)
{
	unsigned int flags;

	switch (tp->mac_version) {
	case RTL_GIGA_MAC_VER_02 ... RTL_GIGA_MAC_VER_06:
		rtl_unlock_config_regs(tp);
		RTL_W8(tp, Config2, RTL_R8(tp, Config2) & ~MSIEnable);
		rtl_lock_config_regs(tp);
		/* fall through */
	case RTL_GIGA_MAC_VER_07 ... RTL_GIGA_MAC_VER_17:
		flags = PCI_IRQ_LEGACY;
		break;
	default:
		flags = PCI_IRQ_ALL_TYPES;
		break;
	}

	return pci_alloc_irq_vectors(tp->pci_dev, 1, 1, flags);
}

static void rtl_read_mac_address(struct rtl8169_private *tp,
				 u8 mac_addr[ETH_ALEN])
{
	/* Get MAC address */
	if (rtl_is_8168evl_up(tp) && tp->mac_version != RTL_GIGA_MAC_VER_34) {
		u32 value = rtl_eri_read(tp, 0xe0);

		mac_addr[0] = (value >>  0) & 0xff;
		mac_addr[1] = (value >>  8) & 0xff;
		mac_addr[2] = (value >> 16) & 0xff;
		mac_addr[3] = (value >> 24) & 0xff;

		value = rtl_eri_read(tp, 0xe4);
		mac_addr[4] = (value >>  0) & 0xff;
		mac_addr[5] = (value >>  8) & 0xff;
	} else if (rtl_is_8125(tp)) {
		rtl_read_mac_from_reg(tp, mac_addr, MAC0_BKP);
	}
}

DECLARE_RTL_COND(rtl_link_list_ready_cond)
{
	return RTL_R8(tp, MCU) & LINK_LIST_RDY;
}

static void r8168g_wait_ll_share_fifo_ready(struct rtl8169_private *tp)
{
	rtl_loop_wait_high(tp, &rtl_link_list_ready_cond, 100, 42);
}

static int r8169_mdio_read_reg(struct mii_bus *mii_bus, int phyaddr, int phyreg)
{
	struct rtl8169_private *tp = mii_bus->priv;

	if (phyaddr > 0)
		return -ENODEV;

	return rtl_readphy(tp, phyreg);
}

static int r8169_mdio_write_reg(struct mii_bus *mii_bus, int phyaddr,
				int phyreg, u16 val)
{
	struct rtl8169_private *tp = mii_bus->priv;

	if (phyaddr > 0)
		return -ENODEV;

	rtl_writephy(tp, phyreg, val);

	return 0;
}

static int r8169_mdio_register(struct rtl8169_private *tp)
{
	struct pci_dev *pdev = tp->pci_dev;
	struct mii_bus *new_bus;
	int ret;

	new_bus = devm_mdiobus_alloc(&pdev->dev);
	if (!new_bus)
		return -ENOMEM;

	new_bus->name = "r8169";
	new_bus->priv = tp;
	new_bus->parent = &pdev->dev;
	new_bus->irq[0] = PHY_IGNORE_INTERRUPT;
	snprintf(new_bus->id, MII_BUS_ID_SIZE, "r8169-%x", pci_dev_id(pdev));

	new_bus->read = r8169_mdio_read_reg;
	new_bus->write = r8169_mdio_write_reg;

	ret = devm_mdiobus_register(new_bus);
	if (ret)
		return ret;

	tp->phydev = mdiobus_get_phy(new_bus, 0);
	if (!tp->phydev) {
		return -ENODEV;
	} else if (!tp->phydev->drv) {
		/* Most chip versions fail with the genphy driver.
		 * Therefore ensure that the dedicated PHY driver is loaded.
		 */
		dev_err(&pdev->dev, "no dedicated PHY driver found for PHY ID 0x%08x, maybe realtek.ko needs to be added to initramfs?\n",
			tp->phydev->phy_id);
		return -EUNATCH;
	}

	/* PHY will be woken up in rtl_open() */
	phy_suspend(tp->phydev);

	return 0;
}

static void rtl_hw_init_8168g(struct rtl8169_private *tp)
{
	rtl_enable_rxdvgate(tp);

	RTL_W8(tp, ChipCmd, RTL_R8(tp, ChipCmd) & ~(CmdTxEnb | CmdRxEnb));
	msleep(1);
	RTL_W8(tp, MCU, RTL_R8(tp, MCU) & ~NOW_IS_OOB);

	r8168_mac_ocp_modify(tp, 0xe8de, BIT(14), 0);
	r8168g_wait_ll_share_fifo_ready(tp);

	r8168_mac_ocp_modify(tp, 0xe8de, 0, BIT(15));
	r8168g_wait_ll_share_fifo_ready(tp);
}

static void rtl_hw_init_8125(struct rtl8169_private *tp)
{
	rtl_enable_rxdvgate(tp);

	RTL_W8(tp, ChipCmd, RTL_R8(tp, ChipCmd) & ~(CmdTxEnb | CmdRxEnb));
	msleep(1);
	RTL_W8(tp, MCU, RTL_R8(tp, MCU) & ~NOW_IS_OOB);

	r8168_mac_ocp_modify(tp, 0xe8de, BIT(14), 0);
	r8168g_wait_ll_share_fifo_ready(tp);

	r8168_mac_ocp_write(tp, 0xc0aa, 0x07d0);
	r8168_mac_ocp_write(tp, 0xc0a6, 0x0150);
	r8168_mac_ocp_write(tp, 0xc01e, 0x5555);
	r8168g_wait_ll_share_fifo_ready(tp);
}

static void rtl_hw_initialize(struct rtl8169_private *tp)
{
	switch (tp->mac_version) {
	case RTL_GIGA_MAC_VER_49 ... RTL_GIGA_MAC_VER_52:
		rtl8168ep_stop_cmac(tp);
		/* fall through */
	case RTL_GIGA_MAC_VER_40 ... RTL_GIGA_MAC_VER_48:
		rtl_hw_init_8168g(tp);
		break;
	case RTL_GIGA_MAC_VER_60 ... RTL_GIGA_MAC_VER_61:
		rtl_hw_init_8125(tp);
		break;
	default:
		break;
	}
}

static int rtl_jumbo_max(struct rtl8169_private *tp)
{
	/* Non-GBit versions don't support jumbo frames */
	if (!tp->supports_gmii)
		return 0;

	switch (tp->mac_version) {
	/* RTL8169 */
	case RTL_GIGA_MAC_VER_02 ... RTL_GIGA_MAC_VER_06:
		return JUMBO_7K;
	/* RTL8168b */
	case RTL_GIGA_MAC_VER_11:
	case RTL_GIGA_MAC_VER_12:
	case RTL_GIGA_MAC_VER_17:
		return JUMBO_4K;
	/* RTL8168c */
	case RTL_GIGA_MAC_VER_18 ... RTL_GIGA_MAC_VER_24:
		return JUMBO_6K;
	default:
		return JUMBO_9K;
	}
}

static void rtl_disable_clk(void *data)
{
	clk_disable_unprepare(data);
}

static int rtl_get_ether_clk(struct rtl8169_private *tp)
{
	struct device *d = tp_to_dev(tp);
	struct clk *clk;
	int rc;

	clk = devm_clk_get(d, "ether_clk");
	if (IS_ERR(clk)) {
		rc = PTR_ERR(clk);
		if (rc == -ENOENT)
			/* clk-core allows NULL (for suspend / resume) */
			rc = 0;
		else if (rc != -EPROBE_DEFER)
			dev_err(d, "failed to get clk: %d\n", rc);
	} else {
		tp->clk = clk;
		rc = clk_prepare_enable(clk);
		if (rc)
			dev_err(d, "failed to enable clk: %d\n", rc);
		else
			rc = devm_add_action_or_reset(d, rtl_disable_clk, clk);
	}

	return rc;
}

static void rtl_init_mac_address(struct rtl8169_private *tp)
{
	struct net_device *dev = tp->dev;
	u8 *mac_addr = dev->dev_addr;
	int rc;

	rc = eth_platform_get_mac_address(tp_to_dev(tp), mac_addr);
	if (!rc)
		goto done;

	rtl_read_mac_address(tp, mac_addr);
	if (is_valid_ether_addr(mac_addr))
		goto done;

	rtl_read_mac_from_reg(tp, mac_addr, MAC0);
	if (is_valid_ether_addr(mac_addr))
		goto done;

	eth_hw_addr_random(dev);
	dev_warn(tp_to_dev(tp), "can't read MAC address, setting random one\n");
done:
	rtl_rar_set(tp, mac_addr);
}

static int rtl_init_one(struct pci_dev *pdev, const struct pci_device_id *ent)
{
	struct rtl8169_private *tp;
	int jumbo_max, region, rc;
	enum mac_version chipset;
	struct net_device *dev;
	u16 xid;

	dev = devm_alloc_etherdev(&pdev->dev, sizeof (*tp));
	if (!dev)
		return -ENOMEM;

	SET_NETDEV_DEV(dev, &pdev->dev);
	dev->netdev_ops = &rtl_netdev_ops;
	tp = netdev_priv(dev);
	tp->dev = dev;
	tp->pci_dev = pdev;
	tp->supports_gmii = ent->driver_data == RTL_CFG_NO_GBIT ? 0 : 1;
	tp->eee_adv = -1;
	tp->ocp_base = OCP_STD_PHY_BASE;

	/* Get the *optional* external "ether_clk" used on some boards */
	rc = rtl_get_ether_clk(tp);
	if (rc)
		return rc;

	/* Disable ASPM completely as that cause random device stop working
	 * problems as well as full system hangs for some PCIe devices users.
	 */
	rc = pci_disable_link_state(pdev, PCIE_LINK_STATE_L0S |
					  PCIE_LINK_STATE_L1);
	tp->aspm_manageable = !rc;

	/* enable device (incl. PCI PM wakeup and hotplug setup) */
	rc = pcim_enable_device(pdev);
	if (rc < 0) {
		dev_err(&pdev->dev, "enable failure\n");
		return rc;
	}

	if (pcim_set_mwi(pdev) < 0)
		dev_info(&pdev->dev, "Mem-Wr-Inval unavailable\n");

	/* use first MMIO region */
	region = ffs(pci_select_bars(pdev, IORESOURCE_MEM)) - 1;
	if (region < 0) {
		dev_err(&pdev->dev, "no MMIO resource found\n");
		return -ENODEV;
	}

	/* check for weird/broken PCI region reporting */
	if (pci_resource_len(pdev, region) < R8169_REGS_SIZE) {
		dev_err(&pdev->dev, "Invalid PCI region size(s), aborting\n");
		return -ENODEV;
	}

	rc = pcim_iomap_regions(pdev, BIT(region), MODULENAME);
	if (rc < 0) {
		dev_err(&pdev->dev, "cannot remap MMIO, aborting\n");
		return rc;
	}

	tp->mmio_addr = pcim_iomap_table(pdev)[region];

	xid = (RTL_R32(tp, TxConfig) >> 20) & 0xfcf;

	/* Identify chip attached to board */
	chipset = rtl8169_get_mac_version(xid, tp->supports_gmii);
	if (chipset == RTL_GIGA_MAC_NONE) {
		dev_err(&pdev->dev, "unknown chip XID %03x\n", xid);
		return -ENODEV;
	}

	tp->mac_version = chipset;

	tp->cp_cmd = RTL_R16(tp, CPlusCmd) & CPCMD_MASK;

	if (sizeof(dma_addr_t) > 4 && tp->mac_version >= RTL_GIGA_MAC_VER_18 &&
	    !dma_set_mask_and_coherent(&pdev->dev, DMA_BIT_MASK(64)))
		dev->features |= NETIF_F_HIGHDMA;

	rtl_init_rxcfg(tp);

	rtl8169_irq_mask_and_ack(tp);

	rtl_hw_initialize(tp);

	rtl_hw_reset(tp);

	pci_set_master(pdev);

	rc = rtl_alloc_irq(tp);
	if (rc < 0) {
		dev_err(&pdev->dev, "Can't allocate interrupt\n");
		return rc;
	}

	mutex_init(&tp->wk.mutex);
	INIT_WORK(&tp->wk.work, rtl_task);
	u64_stats_init(&tp->rx_stats.syncp);
	u64_stats_init(&tp->tx_stats.syncp);

	rtl_init_mac_address(tp);

	dev->ethtool_ops = &rtl8169_ethtool_ops;

	netif_napi_add(dev, &tp->napi, rtl8169_poll, NAPI_POLL_WEIGHT);

	dev->hw_features = NETIF_F_IP_CSUM | NETIF_F_RXCSUM |
			   NETIF_F_HW_VLAN_CTAG_TX | NETIF_F_HW_VLAN_CTAG_RX;
	dev->vlan_features = NETIF_F_SG | NETIF_F_IP_CSUM | NETIF_F_TSO;
	dev->priv_flags |= IFF_LIVE_ADDR_CHANGE;

	/*
	 * Pretend we are using VLANs; This bypasses a nasty bug where
	 * Interrupts stop flowing on high load on 8110SCd controllers.
	 */
	if (tp->mac_version == RTL_GIGA_MAC_VER_05)
		/* Disallow toggling */
		dev->hw_features &= ~NETIF_F_HW_VLAN_CTAG_RX;

	if (rtl_chip_supports_csum_v2(tp))
		dev->hw_features |= NETIF_F_IPV6_CSUM;

	dev->features |= dev->hw_features;

	/* There has been a number of reports that using SG/TSO results in
	 * tx timeouts. However for a lot of people SG/TSO works fine.
	 * Therefore disable both features by default, but allow users to
	 * enable them. Use at own risk!
	 */
	if (rtl_chip_supports_csum_v2(tp)) {
		dev->hw_features |= NETIF_F_SG | NETIF_F_TSO | NETIF_F_TSO6;
		dev->gso_max_size = RTL_GSO_MAX_SIZE_V2;
		dev->gso_max_segs = RTL_GSO_MAX_SEGS_V2;
	} else {
		dev->hw_features |= NETIF_F_SG | NETIF_F_TSO;
		dev->gso_max_size = RTL_GSO_MAX_SIZE_V1;
		dev->gso_max_segs = RTL_GSO_MAX_SEGS_V1;
	}

	dev->hw_features |= NETIF_F_RXALL;
	dev->hw_features |= NETIF_F_RXFCS;

	/* configure chip for default features */
	rtl8169_set_features(dev, dev->features);

	jumbo_max = rtl_jumbo_max(tp);
	if (jumbo_max)
		dev->max_mtu = jumbo_max;

	rtl_set_irq_mask(tp);

	tp->fw_name = rtl_chip_infos[chipset].fw_name;

	tp->counters = dmam_alloc_coherent (&pdev->dev, sizeof(*tp->counters),
					    &tp->counters_phys_addr,
					    GFP_KERNEL);
	if (!tp->counters)
		return -ENOMEM;

	pci_set_drvdata(pdev, tp);

	rc = r8169_mdio_register(tp);
	if (rc)
		return rc;

	/* chip gets powered up in rtl_open() */
	rtl_pll_power_down(tp);

	rc = register_netdev(dev);
	if (rc)
		return rc;

	netdev_info(dev, "%s, %pM, XID %03x, IRQ %d\n",
		    rtl_chip_infos[chipset].name, dev->dev_addr, xid,
		    pci_irq_vector(pdev, 0));

	if (jumbo_max)
		netdev_info(dev, "jumbo features [frames: %d bytes, tx checksumming: %s]\n",
			    jumbo_max, tp->mac_version <= RTL_GIGA_MAC_VER_06 ?
			    "ok" : "ko");

	if (r8168_check_dash(tp))
		rtl8168_driver_start(tp);

	if (pci_dev_run_wake(pdev))
		pm_runtime_put_sync(&pdev->dev);

	return 0;
}

static struct pci_driver rtl8169_pci_driver = {
	.name		= MODULENAME,
	.id_table	= rtl8169_pci_tbl,
	.probe		= rtl_init_one,
	.remove		= rtl_remove_one,
	.shutdown	= rtl_shutdown,
#ifdef CONFIG_PM
	.driver.pm	= &rtl8169_pm_ops,
#endif
};

module_pci_driver(rtl8169_pci_driver);<|MERGE_RESOLUTION|>--- conflicted
+++ resolved
@@ -4477,7 +4477,6 @@
 		pkt_size = status & GENMASK(13, 0);
 		if (likely(!(dev->features & NETIF_F_RXFCS)))
 			pkt_size -= ETH_FCS_LEN;
-<<<<<<< HEAD
 
 		/* The driver does not support incoming fragmented frames.
 		 * They are seen as a symptom of over-mtu sized frames.
@@ -4509,39 +4508,6 @@
 
 		rtl8169_rx_vlan_tag(desc, skb);
 
-=======
-
-		/* The driver does not support incoming fragmented frames.
-		 * They are seen as a symptom of over-mtu sized frames.
-		 */
-		if (unlikely(rtl8169_fragmented_frame(status))) {
-			dev->stats.rx_dropped++;
-			dev->stats.rx_length_errors++;
-			goto release_descriptor;
-		}
-
-		skb = napi_alloc_skb(&tp->napi, pkt_size);
-		if (unlikely(!skb)) {
-			dev->stats.rx_dropped++;
-			goto release_descriptor;
-		}
-
-		addr = le64_to_cpu(desc->addr);
-		rx_buf = page_address(tp->Rx_databuff[entry]);
-
-		dma_sync_single_for_cpu(d, addr, pkt_size, DMA_FROM_DEVICE);
-		prefetch(rx_buf);
-		skb_copy_to_linear_data(skb, rx_buf, pkt_size);
-		skb->tail += pkt_size;
-		skb->len = pkt_size;
-		dma_sync_single_for_device(d, addr, pkt_size, DMA_FROM_DEVICE);
-
-		rtl8169_rx_csum(skb, status);
-		skb->protocol = eth_type_trans(skb, dev);
-
-		rtl8169_rx_vlan_tag(desc, skb);
-
->>>>>>> 84569f32
 		if (skb->pkt_type == PACKET_MULTICAST)
 			dev->stats.multicast++;
 
