/*
 *  linux/mm/swap.c
 *
 *  Copyright (C) 1991, 1992, 1993, 1994  Linus Torvalds
 */

/*
 * This file contains the default values for the operation of the
 * Linux VM subsystem. Fine-tuning documentation can be found in
 * Documentation/sysctl/vm.txt.
 * Started 18.12.91
 * Swap aging added 23.2.95, Stephen Tweedie.
 * Buffermem limits added 12.3.98, Rik van Riel.
 */

#include <linux/mm.h>
#include <linux/sched.h>
#include <linux/kernel_stat.h>
#include <linux/swap.h>
#include <linux/mman.h>
#include <linux/pagemap.h>
#include <linux/pagevec.h>
#include <linux/init.h>
#include <linux/export.h>
#include <linux/mm_inline.h>
#include <linux/percpu_counter.h>
#include <linux/percpu.h>
#include <linux/cpu.h>
#include <linux/notifier.h>
#include <linux/backing-dev.h>
#include <linux/memcontrol.h>
#include <linux/gfp.h>

#include "internal.h"

/* How many pages do we try to swap or page in/out together? */
int page_cluster;

static DEFINE_PER_CPU(struct pagevec[NR_LRU_LISTS], lru_add_pvecs);
static DEFINE_PER_CPU(struct pagevec, lru_rotate_pvecs);
static DEFINE_PER_CPU(struct pagevec, lru_deactivate_pvecs);

/*
 * This path almost never happens for VM activity - pages are normally
 * freed via pagevecs.  But it gets used by networking.
 */
static void __page_cache_release(struct page *page)
{
	if (PageLRU(page)) {
		unsigned long flags;
		struct zone *zone = page_zone(page);

		spin_lock_irqsave(&zone->lru_lock, flags);
		VM_BUG_ON(!PageLRU(page));
		__ClearPageLRU(page);
		del_page_from_lru_list(zone, page, page_off_lru(page));
		spin_unlock_irqrestore(&zone->lru_lock, flags);
	}
}

static void __put_single_page(struct page *page)
{
	__page_cache_release(page);
	free_hot_cold_page(page, 0);
}

static void __put_compound_page(struct page *page)
{
	compound_page_dtor *dtor;

	__page_cache_release(page);
	dtor = get_compound_page_dtor(page);
	(*dtor)(page);
}

static void put_compound_page(struct page *page)
{
	if (unlikely(PageTail(page))) {
		/* __split_huge_page_refcount can run under us */
		struct page *page_head = compound_trans_head(page);

		if (likely(page != page_head &&
			   get_page_unless_zero(page_head))) {
			unsigned long flags;
			/*
			 * page_head wasn't a dangling pointer but it
			 * may not be a head page anymore by the time
			 * we obtain the lock. That is ok as long as it
			 * can't be freed from under us.
			 */
			flags = compound_lock_irqsave(page_head);
			if (unlikely(!PageTail(page))) {
				/* __split_huge_page_refcount run before us */
				compound_unlock_irqrestore(page_head, flags);
				VM_BUG_ON(PageHead(page_head));
				if (put_page_testzero(page_head))
					__put_single_page(page_head);
			out_put_single:
				if (put_page_testzero(page))
					__put_single_page(page);
				return;
			}
			VM_BUG_ON(page_head != page->first_page);
			/*
			 * We can release the refcount taken by
			 * get_page_unless_zero() now that
			 * __split_huge_page_refcount() is blocked on
			 * the compound_lock.
			 */
			if (put_page_testzero(page_head))
				VM_BUG_ON(1);
			/* __split_huge_page_refcount will wait now */
			VM_BUG_ON(page_mapcount(page) <= 0);
			atomic_dec(&page->_mapcount);
			VM_BUG_ON(atomic_read(&page_head->_count) <= 0);
			VM_BUG_ON(atomic_read(&page->_count) != 0);
			compound_unlock_irqrestore(page_head, flags);
			if (put_page_testzero(page_head)) {
				if (PageHead(page_head))
					__put_compound_page(page_head);
				else
					__put_single_page(page_head);
			}
		} else {
			/* page_head is a dangling pointer */
			VM_BUG_ON(PageTail(page));
			goto out_put_single;
		}
	} else if (put_page_testzero(page)) {
		if (PageHead(page))
			__put_compound_page(page);
		else
			__put_single_page(page);
	}
}

void put_page(struct page *page)
{
	if (unlikely(PageCompound(page)))
		put_compound_page(page);
	else if (put_page_testzero(page))
		__put_single_page(page);
}
EXPORT_SYMBOL(put_page);

/*
 * This function is exported but must not be called by anything other
 * than get_page(). It implements the slow path of get_page().
 */
bool __get_page_tail(struct page *page)
{
	/*
	 * This takes care of get_page() if run on a tail page
	 * returned by one of the get_user_pages/follow_page variants.
	 * get_user_pages/follow_page itself doesn't need the compound
	 * lock because it runs __get_page_tail_foll() under the
	 * proper PT lock that already serializes against
	 * split_huge_page().
	 */
	unsigned long flags;
	bool got = false;
	struct page *page_head = compound_trans_head(page);

	if (likely(page != page_head && get_page_unless_zero(page_head))) {
		/*
		 * page_head wasn't a dangling pointer but it
		 * may not be a head page anymore by the time
		 * we obtain the lock. That is ok as long as it
		 * can't be freed from under us.
		 */
		flags = compound_lock_irqsave(page_head);
		/* here __split_huge_page_refcount won't run anymore */
		if (likely(PageTail(page))) {
			__get_page_tail_foll(page, false);
			got = true;
		}
		compound_unlock_irqrestore(page_head, flags);
		if (unlikely(!got))
			put_page(page_head);
	}
	return got;
}
EXPORT_SYMBOL(__get_page_tail);

/**
 * put_pages_list() - release a list of pages
 * @pages: list of pages threaded on page->lru
 *
 * Release a list of pages which are strung together on page.lru.  Currently
 * used by read_cache_pages() and related error recovery code.
 */
void put_pages_list(struct list_head *pages)
{
	while (!list_empty(pages)) {
		struct page *victim;

		victim = list_entry(pages->prev, struct page, lru);
		list_del(&victim->lru);
		page_cache_release(victim);
	}
}
EXPORT_SYMBOL(put_pages_list);

static void pagevec_lru_move_fn(struct pagevec *pvec,
				void (*move_fn)(struct page *page, void *arg),
				void *arg)
{
	int i;
	struct zone *zone = NULL;
	unsigned long flags = 0;

	for (i = 0; i < pagevec_count(pvec); i++) {
		struct page *page = pvec->pages[i];
		struct zone *pagezone = page_zone(page);

		if (pagezone != zone) {
			if (zone)
				spin_unlock_irqrestore(&zone->lru_lock, flags);
			zone = pagezone;
			spin_lock_irqsave(&zone->lru_lock, flags);
		}

		(*move_fn)(page, arg);
	}
	if (zone)
		spin_unlock_irqrestore(&zone->lru_lock, flags);
	release_pages(pvec->pages, pvec->nr, pvec->cold);
	pagevec_reinit(pvec);
}

static void pagevec_move_tail_fn(struct page *page, void *arg)
{
	int *pgmoved = arg;

	if (PageLRU(page) && !PageActive(page) && !PageUnevictable(page)) {
		enum lru_list lru = page_lru_base_type(page);
		struct lruvec *lruvec;

		lruvec = mem_cgroup_lru_move_lists(page_zone(page),
						   page, lru, lru);
		list_move_tail(&page->lru, &lruvec->lists[lru]);
		(*pgmoved)++;
	}
}

/*
 * pagevec_move_tail() must be called with IRQ disabled.
 * Otherwise this may cause nasty races.
 */
static void pagevec_move_tail(struct pagevec *pvec)
{
	int pgmoved = 0;

	pagevec_lru_move_fn(pvec, pagevec_move_tail_fn, &pgmoved);
	__count_vm_events(PGROTATED, pgmoved);
}

/*
 * Writeback is about to end against a page which has been marked for immediate
 * reclaim.  If it still appears to be reclaimable, move it to the tail of the
 * inactive list.
 */
void rotate_reclaimable_page(struct page *page)
{
	if (!PageLocked(page) && !PageDirty(page) && !PageActive(page) &&
	    !PageUnevictable(page) && PageLRU(page)) {
		struct pagevec *pvec;
		unsigned long flags;

		page_cache_get(page);
		local_irq_save(flags);
		pvec = &__get_cpu_var(lru_rotate_pvecs);
		if (!pagevec_add(pvec, page))
			pagevec_move_tail(pvec);
		local_irq_restore(flags);
	}
}

static void update_page_reclaim_stat(struct zone *zone, struct page *page,
				     int file, int rotated)
{
	struct zone_reclaim_stat *reclaim_stat = &zone->reclaim_stat;
	struct zone_reclaim_stat *memcg_reclaim_stat;

	memcg_reclaim_stat = mem_cgroup_get_reclaim_stat_from_page(page);

	reclaim_stat->recent_scanned[file]++;
	if (rotated)
		reclaim_stat->recent_rotated[file]++;

	if (!memcg_reclaim_stat)
		return;

	memcg_reclaim_stat->recent_scanned[file]++;
	if (rotated)
		memcg_reclaim_stat->recent_rotated[file]++;
}

static void __activate_page(struct page *page, void *arg)
{
	struct zone *zone = page_zone(page);

	if (PageLRU(page) && !PageActive(page) && !PageUnevictable(page)) {
		int file = page_is_file_cache(page);
		int lru = page_lru_base_type(page);
		del_page_from_lru_list(zone, page, lru);

		SetPageActive(page);
		lru += LRU_ACTIVE;
		add_page_to_lru_list(zone, page, lru);
		__count_vm_event(PGACTIVATE);

		update_page_reclaim_stat(zone, page, file, 1);
	}
}

#ifdef CONFIG_SMP
static DEFINE_PER_CPU(struct pagevec, activate_page_pvecs);

static void activate_page_drain(int cpu)
{
	struct pagevec *pvec = &per_cpu(activate_page_pvecs, cpu);

	if (pagevec_count(pvec))
		pagevec_lru_move_fn(pvec, __activate_page, NULL);
}

void activate_page(struct page *page)
{
	if (PageLRU(page) && !PageActive(page) && !PageUnevictable(page)) {
		struct pagevec *pvec = &get_cpu_var(activate_page_pvecs);

		page_cache_get(page);
		if (!pagevec_add(pvec, page))
			pagevec_lru_move_fn(pvec, __activate_page, NULL);
		put_cpu_var(activate_page_pvecs);
	}
}

#else
static inline void activate_page_drain(int cpu)
{
}

void activate_page(struct page *page)
{
	struct zone *zone = page_zone(page);

	spin_lock_irq(&zone->lru_lock);
	__activate_page(page, NULL);
	spin_unlock_irq(&zone->lru_lock);
}
#endif

/*
 * Mark a page as having seen activity.
 *
 * inactive,unreferenced	->	inactive,referenced
 * inactive,referenced		->	active,unreferenced
 * active,unreferenced		->	active,referenced
 */
void mark_page_accessed(struct page *page)
{
	if (!PageActive(page) && !PageUnevictable(page) &&
			PageReferenced(page) && PageLRU(page)) {
		activate_page(page);
		ClearPageReferenced(page);
	} else if (!PageReferenced(page)) {
		SetPageReferenced(page);
	}
}
EXPORT_SYMBOL(mark_page_accessed);

void __lru_cache_add(struct page *page, enum lru_list lru)
{
	struct pagevec *pvec = &get_cpu_var(lru_add_pvecs)[lru];

	page_cache_get(page);
	if (!pagevec_add(pvec, page))
		__pagevec_lru_add(pvec, lru);
	put_cpu_var(lru_add_pvecs);
}
EXPORT_SYMBOL(__lru_cache_add);

/**
 * lru_cache_add_lru - add a page to a page list
 * @page: the page to be added to the LRU.
 * @lru: the LRU list to which the page is added.
 */
void lru_cache_add_lru(struct page *page, enum lru_list lru)
{
	if (PageActive(page)) {
		VM_BUG_ON(PageUnevictable(page));
		ClearPageActive(page);
	} else if (PageUnevictable(page)) {
		VM_BUG_ON(PageActive(page));
		ClearPageUnevictable(page);
	}

	VM_BUG_ON(PageLRU(page) || PageActive(page) || PageUnevictable(page));
	__lru_cache_add(page, lru);
}

/**
 * add_page_to_unevictable_list - add a page to the unevictable list
 * @page:  the page to be added to the unevictable list
 *
 * Add page directly to its zone's unevictable list.  To avoid races with
 * tasks that might be making the page evictable, through eg. munlock,
 * munmap or exit, while it's not on the lru, we want to add the page
 * while it's locked or otherwise "invisible" to other tasks.  This is
 * difficult to do when using the pagevec cache, so bypass that.
 */
void add_page_to_unevictable_list(struct page *page)
{
	struct zone *zone = page_zone(page);

	spin_lock_irq(&zone->lru_lock);
	SetPageUnevictable(page);
	SetPageLRU(page);
	add_page_to_lru_list(zone, page, LRU_UNEVICTABLE);
	spin_unlock_irq(&zone->lru_lock);
}

/*
 * If the page can not be invalidated, it is moved to the
 * inactive list to speed up its reclaim.  It is moved to the
 * head of the list, rather than the tail, to give the flusher
 * threads some time to write it out, as this is much more
 * effective than the single-page writeout from reclaim.
 *
 * If the page isn't page_mapped and dirty/writeback, the page
 * could reclaim asap using PG_reclaim.
 *
 * 1. active, mapped page -> none
 * 2. active, dirty/writeback page -> inactive, head, PG_reclaim
 * 3. inactive, mapped page -> none
 * 4. inactive, dirty/writeback page -> inactive, head, PG_reclaim
 * 5. inactive, clean -> inactive, tail
 * 6. Others -> none
 *
 * In 4, why it moves inactive's head, the VM expects the page would
 * be write it out by flusher threads as this is much more effective
 * than the single-page writeout from reclaim.
 */
static void lru_deactivate_fn(struct page *page, void *arg)
{
	int lru, file;
	bool active;
	struct zone *zone = page_zone(page);

	if (!PageLRU(page))
		return;

	if (PageUnevictable(page))
		return;

	/* Some processes are using the page */
	if (page_mapped(page))
		return;

	active = PageActive(page);

	file = page_is_file_cache(page);
	lru = page_lru_base_type(page);
	del_page_from_lru_list(zone, page, lru + active);
	ClearPageActive(page);
	ClearPageReferenced(page);
	add_page_to_lru_list(zone, page, lru);

	if (PageWriteback(page) || PageDirty(page)) {
		/*
		 * PG_reclaim could be raced with end_page_writeback
		 * It can make readahead confusing.  But race window
		 * is _really_ small and  it's non-critical problem.
		 */
		SetPageReclaim(page);
	} else {
		struct lruvec *lruvec;
		/*
		 * The page's writeback ends up during pagevec
		 * We moves tha page into tail of inactive.
		 */
		lruvec = mem_cgroup_lru_move_lists(zone, page, lru, lru);
		list_move_tail(&page->lru, &lruvec->lists[lru]);
		__count_vm_event(PGROTATED);
	}

	if (active)
		__count_vm_event(PGDEACTIVATE);
	update_page_reclaim_stat(zone, page, file, 0);
}

/*
 * Drain pages out of the cpu's pagevecs.
 * Either "cpu" is the current CPU, and preemption has already been
 * disabled; or "cpu" is being hot-unplugged, and is already dead.
 */
static void drain_cpu_pagevecs(int cpu)
{
	struct pagevec *pvecs = per_cpu(lru_add_pvecs, cpu);
	struct pagevec *pvec;
	int lru;

	for_each_lru(lru) {
		pvec = &pvecs[lru - LRU_BASE];
		if (pagevec_count(pvec))
			__pagevec_lru_add(pvec, lru);
	}

	pvec = &per_cpu(lru_rotate_pvecs, cpu);
	if (pagevec_count(pvec)) {
		unsigned long flags;

		/* No harm done if a racing interrupt already did this */
		local_irq_save(flags);
		pagevec_move_tail(pvec);
		local_irq_restore(flags);
	}

	pvec = &per_cpu(lru_deactivate_pvecs, cpu);
	if (pagevec_count(pvec))
		pagevec_lru_move_fn(pvec, lru_deactivate_fn, NULL);

	activate_page_drain(cpu);
}

/**
 * deactivate_page - forcefully deactivate a page
 * @page: page to deactivate
 *
 * This function hints the VM that @page is a good reclaim candidate,
 * for example if its invalidation fails due to the page being dirty
 * or under writeback.
 */
void deactivate_page(struct page *page)
{
	/*
	 * In a workload with many unevictable page such as mprotect, unevictable
	 * page deactivation for accelerating reclaim is pointless.
	 */
	if (PageUnevictable(page))
		return;

	if (likely(get_page_unless_zero(page))) {
		struct pagevec *pvec = &get_cpu_var(lru_deactivate_pvecs);

		if (!pagevec_add(pvec, page))
			pagevec_lru_move_fn(pvec, lru_deactivate_fn, NULL);
		put_cpu_var(lru_deactivate_pvecs);
	}
}

void lru_add_drain(void)
{
	drain_cpu_pagevecs(get_cpu());
	put_cpu();
}

static void lru_add_drain_per_cpu(struct work_struct *dummy)
{
	lru_add_drain();
}

/*
 * Returns 0 for success
 */
int lru_add_drain_all(void)
{
	return schedule_on_each_cpu(lru_add_drain_per_cpu);
}

/*
 * Batched page_cache_release().  Decrement the reference count on all the
 * passed pages.  If it fell to zero then remove the page from the LRU and
 * free it.
 *
 * Avoid taking zone->lru_lock if possible, but if it is taken, retain it
 * for the remainder of the operation.
 *
 * The locking in this function is against shrink_inactive_list(): we recheck
 * the page count inside the lock to see whether shrink_inactive_list()
 * grabbed the page via the LRU.  If it did, give up: shrink_inactive_list()
 * will free it.
 */
void release_pages(struct page **pages, int nr, int cold)
{
	int i;
	LIST_HEAD(pages_to_free);
	struct zone *zone = NULL;
	unsigned long uninitialized_var(flags);

	for (i = 0; i < nr; i++) {
		struct page *page = pages[i];

		if (unlikely(PageCompound(page))) {
			if (zone) {
				spin_unlock_irqrestore(&zone->lru_lock, flags);
				zone = NULL;
			}
			put_compound_page(page);
			continue;
		}

		if (!put_page_testzero(page))
			continue;

		if (PageLRU(page)) {
			struct zone *pagezone = page_zone(page);

			if (pagezone != zone) {
				if (zone)
					spin_unlock_irqrestore(&zone->lru_lock,
									flags);
				zone = pagezone;
				spin_lock_irqsave(&zone->lru_lock, flags);
			}
			VM_BUG_ON(!PageLRU(page));
			__ClearPageLRU(page);
			del_page_from_lru_list(zone, page, page_off_lru(page));
		}

		list_add(&page->lru, &pages_to_free);
	}
	if (zone)
		spin_unlock_irqrestore(&zone->lru_lock, flags);

	free_hot_cold_page_list(&pages_to_free, cold);
}
EXPORT_SYMBOL(release_pages);

/*
 * The pages which we're about to release may be in the deferred lru-addition
 * queues.  That would prevent them from really being freed right now.  That's
 * OK from a correctness point of view but is inefficient - those pages may be
 * cache-warm and we want to give them back to the page allocator ASAP.
 *
 * So __pagevec_release() will drain those queues here.  __pagevec_lru_add()
 * and __pagevec_lru_add_active() call release_pages() directly to avoid
 * mutual recursion.
 */
void __pagevec_release(struct pagevec *pvec)
{
	lru_add_drain();
	release_pages(pvec->pages, pagevec_count(pvec), pvec->cold);
	pagevec_reinit(pvec);
}
EXPORT_SYMBOL(__pagevec_release);

#ifdef CONFIG_TRANSPARENT_HUGEPAGE
/* used by __split_huge_page_refcount() */
void lru_add_page_tail(struct zone* zone,
		       struct page *page, struct page *page_tail)
{
	int uninitialized_var(active);
	enum lru_list lru;
	const int file = 0;

	VM_BUG_ON(!PageHead(page));
	VM_BUG_ON(PageCompound(page_tail));
	VM_BUG_ON(PageLRU(page_tail));
	VM_BUG_ON(NR_CPUS != 1 && !spin_is_locked(&zone->lru_lock));

	SetPageLRU(page_tail);

	if (page_evictable(page_tail, NULL)) {
		if (PageActive(page)) {
			SetPageActive(page_tail);
			active = 1;
			lru = LRU_ACTIVE_ANON;
		} else {
			active = 0;
			lru = LRU_INACTIVE_ANON;
		}
<<<<<<< HEAD
		update_page_reclaim_stat(zone, page_tail, file, active);
=======
>>>>>>> c16fa4f2
	} else {
		SetPageUnevictable(page_tail);
		lru = LRU_UNEVICTABLE;
	}

	if (likely(PageLRU(page)))
		list_add_tail(&page_tail->lru, &page->lru);
	else {
		struct list_head *list_head;
		/*
		 * Head page has not yet been counted, as an hpage,
		 * so we must account for each subpage individually.
		 *
		 * Use the standard add function to put page_tail on the list,
		 * but then correct its position so they all end up in order.
		 */
		add_page_to_lru_list(zone, page_tail, lru);
		list_head = page_tail->lru.prev;
		list_move_tail(&page_tail->lru, list_head);
	}

	if (!PageUnevictable(page))
		update_page_reclaim_stat(zone, page_tail, file, active);
}
#endif /* CONFIG_TRANSPARENT_HUGEPAGE */

static void __pagevec_lru_add_fn(struct page *page, void *arg)
{
	enum lru_list lru = (enum lru_list)arg;
	struct zone *zone = page_zone(page);
	int file = is_file_lru(lru);
	int active = is_active_lru(lru);

	VM_BUG_ON(PageActive(page));
	VM_BUG_ON(PageUnevictable(page));
	VM_BUG_ON(PageLRU(page));

	SetPageLRU(page);
	if (active)
		SetPageActive(page);
	add_page_to_lru_list(zone, page, lru);
	update_page_reclaim_stat(zone, page, file, active);
}

/*
 * Add the passed pages to the LRU, then drop the caller's refcount
 * on them.  Reinitialises the caller's pagevec.
 */
void __pagevec_lru_add(struct pagevec *pvec, enum lru_list lru)
{
	VM_BUG_ON(is_unevictable_lru(lru));

	pagevec_lru_move_fn(pvec, __pagevec_lru_add_fn, (void *)lru);
}
EXPORT_SYMBOL(__pagevec_lru_add);

/**
 * pagevec_lookup - gang pagecache lookup
 * @pvec:	Where the resulting pages are placed
 * @mapping:	The address_space to search
 * @start:	The starting page index
 * @nr_pages:	The maximum number of pages
 *
 * pagevec_lookup() will search for and return a group of up to @nr_pages pages
 * in the mapping.  The pages are placed in @pvec.  pagevec_lookup() takes a
 * reference against the pages in @pvec.
 *
 * The search returns a group of mapping-contiguous pages with ascending
 * indexes.  There may be holes in the indices due to not-present pages.
 *
 * pagevec_lookup() returns the number of pages which were found.
 */
unsigned pagevec_lookup(struct pagevec *pvec, struct address_space *mapping,
		pgoff_t start, unsigned nr_pages)
{
	pvec->nr = find_get_pages(mapping, start, nr_pages, pvec->pages);
	return pagevec_count(pvec);
}
EXPORT_SYMBOL(pagevec_lookup);

unsigned pagevec_lookup_tag(struct pagevec *pvec, struct address_space *mapping,
		pgoff_t *index, int tag, unsigned nr_pages)
{
	pvec->nr = find_get_pages_tag(mapping, index, tag,
					nr_pages, pvec->pages);
	return pagevec_count(pvec);
}
EXPORT_SYMBOL(pagevec_lookup_tag);

/*
 * Perform any setup for the swap system
 */
void __init swap_setup(void)
{
	unsigned long megs = totalram_pages >> (20 - PAGE_SHIFT);

#ifdef CONFIG_SWAP
	bdi_init(swapper_space.backing_dev_info);
#endif

	/* Use a smaller cluster for small-memory machines */
	if (megs < 16)
		page_cluster = 2;
	else
		page_cluster = 3;
	/*
	 * Right now other parts of the system means that we
	 * _really_ don't want to cluster much more
	 */
}<|MERGE_RESOLUTION|>--- conflicted
+++ resolved
@@ -672,10 +672,6 @@
 			active = 0;
 			lru = LRU_INACTIVE_ANON;
 		}
-<<<<<<< HEAD
-		update_page_reclaim_stat(zone, page_tail, file, active);
-=======
->>>>>>> c16fa4f2
 	} else {
 		SetPageUnevictable(page_tail);
 		lru = LRU_UNEVICTABLE;
