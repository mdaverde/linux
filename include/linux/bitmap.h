/* SPDX-License-Identifier: GPL-2.0 */
#ifndef __LINUX_BITMAP_H
#define __LINUX_BITMAP_H

#ifndef __ASSEMBLY__

#include <linux/types.h>
#include <linux/bitops.h>
#include <linux/string.h>
#include <linux/kernel.h>

/*
 * bitmaps provide bit arrays that consume one or more unsigned
 * longs.  The bitmap interface and available operations are listed
 * here, in bitmap.h
 *
 * Function implementations generic to all architectures are in
 * lib/bitmap.c.  Functions implementations that are architecture
 * specific are in various include/asm-<arch>/bitops.h headers
 * and other arch/<arch> specific files.
 *
 * See lib/bitmap.c for more details.
 */

/**
 * DOC: bitmap overview
 *
 * The available bitmap operations and their rough meaning in the
 * case that the bitmap is a single unsigned long are thus:
 *
 * Note that nbits should be always a compile time evaluable constant.
 * Otherwise many inlines will generate horrible code.
 *
 * ::
 *
 *  bitmap_zero(dst, nbits)                     *dst = 0UL
 *  bitmap_fill(dst, nbits)                     *dst = ~0UL
 *  bitmap_copy(dst, src, nbits)                *dst = *src
 *  bitmap_and(dst, src1, src2, nbits)          *dst = *src1 & *src2
 *  bitmap_or(dst, src1, src2, nbits)           *dst = *src1 | *src2
 *  bitmap_xor(dst, src1, src2, nbits)          *dst = *src1 ^ *src2
 *  bitmap_andnot(dst, src1, src2, nbits)       *dst = *src1 & ~(*src2)
 *  bitmap_complement(dst, src, nbits)          *dst = ~(*src)
 *  bitmap_equal(src1, src2, nbits)             Are *src1 and *src2 equal?
 *  bitmap_intersects(src1, src2, nbits)        Do *src1 and *src2 overlap?
 *  bitmap_subset(src1, src2, nbits)            Is *src1 a subset of *src2?
 *  bitmap_empty(src, nbits)                    Are all bits zero in *src?
 *  bitmap_full(src, nbits)                     Are all bits set in *src?
 *  bitmap_weight(src, nbits)                   Hamming Weight: number set bits
 *  bitmap_set(dst, pos, nbits)                 Set specified bit area
 *  bitmap_clear(dst, pos, nbits)               Clear specified bit area
 *  bitmap_find_next_zero_area(buf, len, pos, n, mask)  Find bit free area
 *  bitmap_find_next_zero_area_off(buf, len, pos, n, mask)  as above
 *  bitmap_shift_right(dst, src, n, nbits)      *dst = *src >> n
 *  bitmap_shift_left(dst, src, n, nbits)       *dst = *src << n
 *  bitmap_remap(dst, src, old, new, nbits)     *dst = map(old, new)(src)
 *  bitmap_bitremap(oldbit, old, new, nbits)    newbit = map(old, new)(oldbit)
 *  bitmap_onto(dst, orig, relmap, nbits)       *dst = orig relative to relmap
 *  bitmap_fold(dst, orig, sz, nbits)           dst bits = orig bits mod sz
 *  bitmap_parse(buf, buflen, dst, nbits)       Parse bitmap dst from kernel buf
 *  bitmap_parse_user(ubuf, ulen, dst, nbits)   Parse bitmap dst from user buf
 *  bitmap_parselist(buf, dst, nbits)           Parse bitmap dst from kernel buf
 *  bitmap_parselist_user(buf, dst, nbits)      Parse bitmap dst from user buf
 *  bitmap_find_free_region(bitmap, bits, order)  Find and allocate bit region
 *  bitmap_release_region(bitmap, pos, order)   Free specified bit region
 *  bitmap_allocate_region(bitmap, pos, order)  Allocate specified bit region
<<<<<<< HEAD
 *  bitmap_from_u32array(dst, nbits, buf, nwords)  *dst = *buf (nwords 32b words)
 *  bitmap_to_u32array(buf, nwords, src, nbits) *buf = *dst (nwords 32b words)
 *
=======
 *  bitmap_from_arr32(dst, buf, nbits)          Copy nbits from u32[] buf to dst
 *  bitmap_to_arr32(buf, src, nbits)            Copy nbits from buf to u32[] dst
 *
 * Note, bitmap_zero() and bitmap_fill() operate over the region of
 * unsigned longs, that is, bits behind bitmap till the unsigned long
 * boundary will be zeroed or filled as well. Consider to use
 * bitmap_clear() or bitmap_set() to make explicit zeroing or filling
 * respectively.
>>>>>>> 661e50bc
 */

/**
 * DOC: bitmap bitops
 *
 * Also the following operations in asm/bitops.h apply to bitmaps.::
 *
 *  set_bit(bit, addr)                  *addr |= bit
 *  clear_bit(bit, addr)                *addr &= ~bit
 *  change_bit(bit, addr)               *addr ^= bit
 *  test_bit(bit, addr)                 Is bit set in *addr?
 *  test_and_set_bit(bit, addr)         Set bit and return old value
 *  test_and_clear_bit(bit, addr)       Clear bit and return old value
 *  test_and_change_bit(bit, addr)      Change bit and return old value
 *  find_first_zero_bit(addr, nbits)    Position first zero bit in *addr
 *  find_first_bit(addr, nbits)         Position first set bit in *addr
<<<<<<< HEAD
 *  find_next_zero_bit(addr, nbits, bit)  Position next zero bit in *addr >= bit
 *  find_next_bit(addr, nbits, bit)     Position next set bit in *addr >= bit
=======
 *  find_next_zero_bit(addr, nbits, bit)
 *                                      Position next zero bit in *addr >= bit
 *  find_next_bit(addr, nbits, bit)     Position next set bit in *addr >= bit
 *  find_next_and_bit(addr1, addr2, nbits, bit)
 *                                      Same as find_next_bit, but in
 *                                      (*addr1 & *addr2)
>>>>>>> 661e50bc
 *
 */

/**
 * DOC: declare bitmap
 * The DECLARE_BITMAP(name,bits) macro, in linux/types.h, can be used
 * to declare an array named 'name' of just enough unsigned longs to
 * contain all bit positions from 0 to 'bits' - 1.
 */

/*
 * lib/bitmap.c provides these functions:
 */

extern int __bitmap_empty(const unsigned long *bitmap, unsigned int nbits);
extern int __bitmap_full(const unsigned long *bitmap, unsigned int nbits);
extern int __bitmap_equal(const unsigned long *bitmap1,
			  const unsigned long *bitmap2, unsigned int nbits);
extern void __bitmap_complement(unsigned long *dst, const unsigned long *src,
			unsigned int nbits);
extern void __bitmap_shift_right(unsigned long *dst, const unsigned long *src,
				unsigned int shift, unsigned int nbits);
extern void __bitmap_shift_left(unsigned long *dst, const unsigned long *src,
				unsigned int shift, unsigned int nbits);
extern int __bitmap_and(unsigned long *dst, const unsigned long *bitmap1,
			const unsigned long *bitmap2, unsigned int nbits);
extern void __bitmap_or(unsigned long *dst, const unsigned long *bitmap1,
			const unsigned long *bitmap2, unsigned int nbits);
extern void __bitmap_xor(unsigned long *dst, const unsigned long *bitmap1,
			const unsigned long *bitmap2, unsigned int nbits);
extern int __bitmap_andnot(unsigned long *dst, const unsigned long *bitmap1,
			const unsigned long *bitmap2, unsigned int nbits);
extern int __bitmap_intersects(const unsigned long *bitmap1,
			const unsigned long *bitmap2, unsigned int nbits);
extern int __bitmap_subset(const unsigned long *bitmap1,
			const unsigned long *bitmap2, unsigned int nbits);
extern int __bitmap_weight(const unsigned long *bitmap, unsigned int nbits);
extern void __bitmap_set(unsigned long *map, unsigned int start, int len);
extern void __bitmap_clear(unsigned long *map, unsigned int start, int len);

extern unsigned long bitmap_find_next_zero_area_off(unsigned long *map,
						    unsigned long size,
						    unsigned long start,
						    unsigned int nr,
						    unsigned long align_mask,
						    unsigned long align_offset);

/**
 * bitmap_find_next_zero_area - find a contiguous aligned zero area
 * @map: The address to base the search on
 * @size: The bitmap size in bits
 * @start: The bitnumber to start searching at
 * @nr: The number of zeroed bits we're looking for
 * @align_mask: Alignment mask for zero area
 *
 * The @align_mask should be one less than a power of 2; the effect is that
 * the bit offset of all zero areas this function finds is multiples of that
 * power of 2. A @align_mask of 0 means no alignment is required.
 */
static inline unsigned long
bitmap_find_next_zero_area(unsigned long *map,
			   unsigned long size,
			   unsigned long start,
			   unsigned int nr,
			   unsigned long align_mask)
{
	return bitmap_find_next_zero_area_off(map, size, start, nr,
					      align_mask, 0);
}

extern int __bitmap_parse(const char *buf, unsigned int buflen, int is_user,
			unsigned long *dst, int nbits);
extern int bitmap_parse_user(const char __user *ubuf, unsigned int ulen,
			unsigned long *dst, int nbits);
extern int bitmap_parselist(const char *buf, unsigned long *maskp,
			int nmaskbits);
extern int bitmap_parselist_user(const char __user *ubuf, unsigned int ulen,
			unsigned long *dst, int nbits);
extern void bitmap_remap(unsigned long *dst, const unsigned long *src,
		const unsigned long *old, const unsigned long *new, unsigned int nbits);
extern int bitmap_bitremap(int oldbit,
		const unsigned long *old, const unsigned long *new, int bits);
extern void bitmap_onto(unsigned long *dst, const unsigned long *orig,
		const unsigned long *relmap, unsigned int bits);
extern void bitmap_fold(unsigned long *dst, const unsigned long *orig,
		unsigned int sz, unsigned int nbits);
extern int bitmap_find_free_region(unsigned long *bitmap, unsigned int bits, int order);
extern void bitmap_release_region(unsigned long *bitmap, unsigned int pos, int order);
extern int bitmap_allocate_region(unsigned long *bitmap, unsigned int pos, int order);

#ifdef __BIG_ENDIAN
extern void bitmap_copy_le(unsigned long *dst, const unsigned long *src, unsigned int nbits);
#else
#define bitmap_copy_le bitmap_copy
#endif
extern unsigned int bitmap_ord_to_pos(const unsigned long *bitmap, unsigned int ord, unsigned int nbits);
extern int bitmap_print_to_pagebuf(bool list, char *buf,
				   const unsigned long *maskp, int nmaskbits);

#define BITMAP_FIRST_WORD_MASK(start) (~0UL << ((start) & (BITS_PER_LONG - 1)))
#define BITMAP_LAST_WORD_MASK(nbits) (~0UL >> (-(nbits) & (BITS_PER_LONG - 1)))

#define small_const_nbits(nbits) \
	(__builtin_constant_p(nbits) && (nbits) <= BITS_PER_LONG)

static inline void bitmap_zero(unsigned long *dst, unsigned int nbits)
{
	if (small_const_nbits(nbits))
		*dst = 0UL;
	else {
		unsigned int len = BITS_TO_LONGS(nbits) * sizeof(unsigned long);
		memset(dst, 0, len);
	}
}

static inline void bitmap_fill(unsigned long *dst, unsigned int nbits)
{
	if (small_const_nbits(nbits))
		*dst = ~0UL;
	else {
		unsigned int len = BITS_TO_LONGS(nbits) * sizeof(unsigned long);
		memset(dst, 0xff, len);
	}
}

static inline void bitmap_copy(unsigned long *dst, const unsigned long *src,
			unsigned int nbits)
{
	if (small_const_nbits(nbits))
		*dst = *src;
	else {
		unsigned int len = BITS_TO_LONGS(nbits) * sizeof(unsigned long);
		memcpy(dst, src, len);
	}
}

/*
 * Copy bitmap and clear tail bits in last word.
 */
static inline void bitmap_copy_clear_tail(unsigned long *dst,
		const unsigned long *src, unsigned int nbits)
{
	bitmap_copy(dst, src, nbits);
	if (nbits % BITS_PER_LONG)
		dst[nbits / BITS_PER_LONG] &= BITMAP_LAST_WORD_MASK(nbits);
}

/*
 * On 32-bit systems bitmaps are represented as u32 arrays internally, and
 * therefore conversion is not needed when copying data from/to arrays of u32.
 */
#if BITS_PER_LONG == 64
extern void bitmap_from_arr32(unsigned long *bitmap, const u32 *buf,
							unsigned int nbits);
extern void bitmap_to_arr32(u32 *buf, const unsigned long *bitmap,
							unsigned int nbits);
#else
#define bitmap_from_arr32(bitmap, buf, nbits)			\
	bitmap_copy_clear_tail((unsigned long *) (bitmap),	\
			(const unsigned long *) (buf), (nbits))
#define bitmap_to_arr32(buf, bitmap, nbits)			\
	bitmap_copy_clear_tail((unsigned long *) (buf),		\
			(const unsigned long *) (bitmap), (nbits))
#endif

static inline int bitmap_and(unsigned long *dst, const unsigned long *src1,
			const unsigned long *src2, unsigned int nbits)
{
	if (small_const_nbits(nbits))
		return (*dst = *src1 & *src2 & BITMAP_LAST_WORD_MASK(nbits)) != 0;
	return __bitmap_and(dst, src1, src2, nbits);
}

static inline void bitmap_or(unsigned long *dst, const unsigned long *src1,
			const unsigned long *src2, unsigned int nbits)
{
	if (small_const_nbits(nbits))
		*dst = *src1 | *src2;
	else
		__bitmap_or(dst, src1, src2, nbits);
}

static inline void bitmap_xor(unsigned long *dst, const unsigned long *src1,
			const unsigned long *src2, unsigned int nbits)
{
	if (small_const_nbits(nbits))
		*dst = *src1 ^ *src2;
	else
		__bitmap_xor(dst, src1, src2, nbits);
}

static inline int bitmap_andnot(unsigned long *dst, const unsigned long *src1,
			const unsigned long *src2, unsigned int nbits)
{
	if (small_const_nbits(nbits))
		return (*dst = *src1 & ~(*src2) & BITMAP_LAST_WORD_MASK(nbits)) != 0;
	return __bitmap_andnot(dst, src1, src2, nbits);
}

static inline void bitmap_complement(unsigned long *dst, const unsigned long *src,
			unsigned int nbits)
{
	if (small_const_nbits(nbits))
		*dst = ~(*src);
	else
		__bitmap_complement(dst, src, nbits);
}

static inline int bitmap_equal(const unsigned long *src1,
			const unsigned long *src2, unsigned int nbits)
{
	if (small_const_nbits(nbits))
		return !((*src1 ^ *src2) & BITMAP_LAST_WORD_MASK(nbits));
	if (__builtin_constant_p(nbits & 7) && IS_ALIGNED(nbits, 8))
		return !memcmp(src1, src2, nbits / 8);
	return __bitmap_equal(src1, src2, nbits);
}

static inline int bitmap_intersects(const unsigned long *src1,
			const unsigned long *src2, unsigned int nbits)
{
	if (small_const_nbits(nbits))
		return ((*src1 & *src2) & BITMAP_LAST_WORD_MASK(nbits)) != 0;
	else
		return __bitmap_intersects(src1, src2, nbits);
}

static inline int bitmap_subset(const unsigned long *src1,
			const unsigned long *src2, unsigned int nbits)
{
	if (small_const_nbits(nbits))
		return ! ((*src1 & ~(*src2)) & BITMAP_LAST_WORD_MASK(nbits));
	else
		return __bitmap_subset(src1, src2, nbits);
}

static inline int bitmap_empty(const unsigned long *src, unsigned nbits)
{
	if (small_const_nbits(nbits))
		return ! (*src & BITMAP_LAST_WORD_MASK(nbits));

	return find_first_bit(src, nbits) == nbits;
}

static inline int bitmap_full(const unsigned long *src, unsigned int nbits)
{
	if (small_const_nbits(nbits))
		return ! (~(*src) & BITMAP_LAST_WORD_MASK(nbits));

	return find_first_zero_bit(src, nbits) == nbits;
}

static __always_inline int bitmap_weight(const unsigned long *src, unsigned int nbits)
{
	if (small_const_nbits(nbits))
		return hweight_long(*src & BITMAP_LAST_WORD_MASK(nbits));
	return __bitmap_weight(src, nbits);
}

static __always_inline void bitmap_set(unsigned long *map, unsigned int start,
		unsigned int nbits)
{
	if (__builtin_constant_p(nbits) && nbits == 1)
		__set_bit(start, map);
	else if (__builtin_constant_p(start & 7) && IS_ALIGNED(start, 8) &&
		 __builtin_constant_p(nbits & 7) && IS_ALIGNED(nbits, 8))
		memset((char *)map + start / 8, 0xff, nbits / 8);
	else
		__bitmap_set(map, start, nbits);
}

static __always_inline void bitmap_clear(unsigned long *map, unsigned int start,
		unsigned int nbits)
{
	if (__builtin_constant_p(nbits) && nbits == 1)
		__clear_bit(start, map);
	else if (__builtin_constant_p(start & 7) && IS_ALIGNED(start, 8) &&
		 __builtin_constant_p(nbits & 7) && IS_ALIGNED(nbits, 8))
		memset((char *)map + start / 8, 0, nbits / 8);
	else
		__bitmap_clear(map, start, nbits);
}

static inline void bitmap_shift_right(unsigned long *dst, const unsigned long *src,
				unsigned int shift, int nbits)
{
	if (small_const_nbits(nbits))
		*dst = (*src & BITMAP_LAST_WORD_MASK(nbits)) >> shift;
	else
		__bitmap_shift_right(dst, src, shift, nbits);
}

static inline void bitmap_shift_left(unsigned long *dst, const unsigned long *src,
				unsigned int shift, unsigned int nbits)
{
	if (small_const_nbits(nbits))
		*dst = (*src << shift) & BITMAP_LAST_WORD_MASK(nbits);
	else
		__bitmap_shift_left(dst, src, shift, nbits);
}

static inline int bitmap_parse(const char *buf, unsigned int buflen,
			unsigned long *maskp, int nmaskbits)
{
	return __bitmap_parse(buf, buflen, 0, maskp, nmaskbits);
}

/**
 * BITMAP_FROM_U64() - Represent u64 value in the format suitable for bitmap.
 * @n: u64 value
 *
 * Linux bitmaps are internally arrays of unsigned longs, i.e. 32-bit
 * integers in 32-bit environment, and 64-bit integers in 64-bit one.
 *
 * There are four combinations of endianness and length of the word in linux
 * ABIs: LE64, BE64, LE32 and BE32.
 *
 * On 64-bit kernels 64-bit LE and BE numbers are naturally ordered in
 * bitmaps and therefore don't require any special handling.
 *
 * On 32-bit kernels 32-bit LE ABI orders lo word of 64-bit number in memory
 * prior to hi, and 32-bit BE orders hi word prior to lo. The bitmap on the
 * other hand is represented as an array of 32-bit words and the position of
 * bit N may therefore be calculated as: word #(N/32) and bit #(N%32) in that
 * word.  For example, bit #42 is located at 10th position of 2nd word.
 * It matches 32-bit LE ABI, and we can simply let the compiler store 64-bit
 * values in memory as it usually does. But for BE we need to swap hi and lo
 * words manually.
 *
 * With all that, the macro BITMAP_FROM_U64() does explicit reordering of hi and
 * lo parts of u64.  For LE32 it does nothing, and for BE environment it swaps
 * hi and lo words, as is expected by bitmap.
 */
#if __BITS_PER_LONG == 64
#define BITMAP_FROM_U64(n) (n)
#else
#define BITMAP_FROM_U64(n) ((unsigned long) ((u64)(n) & ULONG_MAX)), \
				((unsigned long) ((u64)(n) >> 32))
#endif

/**
 * bitmap_from_u64 - Check and swap words within u64.
 *  @mask: source bitmap
 *  @dst:  destination bitmap
 *
 * In 32-bit Big Endian kernel, when using ``(u32 *)(&val)[*]``
 * to read u64 mask, we will get the wrong word.
 * That is ``(u32 *)(&val)[0]`` gets the upper 32 bits,
 * but we expect the lower 32-bits of u64.
 */
static inline void bitmap_from_u64(unsigned long *dst, u64 mask)
{
	dst[0] = mask & ULONG_MAX;

	if (sizeof(mask) > sizeof(unsigned long))
		dst[1] = mask >> 32;
}

#endif /* __ASSEMBLY__ */

#endif /* __LINUX_BITMAP_H */<|MERGE_RESOLUTION|>--- conflicted
+++ resolved
@@ -64,11 +64,6 @@
  *  bitmap_find_free_region(bitmap, bits, order)  Find and allocate bit region
  *  bitmap_release_region(bitmap, pos, order)   Free specified bit region
  *  bitmap_allocate_region(bitmap, pos, order)  Allocate specified bit region
-<<<<<<< HEAD
- *  bitmap_from_u32array(dst, nbits, buf, nwords)  *dst = *buf (nwords 32b words)
- *  bitmap_to_u32array(buf, nwords, src, nbits) *buf = *dst (nwords 32b words)
- *
-=======
  *  bitmap_from_arr32(dst, buf, nbits)          Copy nbits from u32[] buf to dst
  *  bitmap_to_arr32(buf, src, nbits)            Copy nbits from buf to u32[] dst
  *
@@ -77,7 +72,6 @@
  * boundary will be zeroed or filled as well. Consider to use
  * bitmap_clear() or bitmap_set() to make explicit zeroing or filling
  * respectively.
->>>>>>> 661e50bc
  */
 
 /**
@@ -94,17 +88,12 @@
  *  test_and_change_bit(bit, addr)      Change bit and return old value
  *  find_first_zero_bit(addr, nbits)    Position first zero bit in *addr
  *  find_first_bit(addr, nbits)         Position first set bit in *addr
-<<<<<<< HEAD
- *  find_next_zero_bit(addr, nbits, bit)  Position next zero bit in *addr >= bit
- *  find_next_bit(addr, nbits, bit)     Position next set bit in *addr >= bit
-=======
  *  find_next_zero_bit(addr, nbits, bit)
  *                                      Position next zero bit in *addr >= bit
  *  find_next_bit(addr, nbits, bit)     Position next set bit in *addr >= bit
  *  find_next_and_bit(addr1, addr2, nbits, bit)
  *                                      Same as find_next_bit, but in
  *                                      (*addr1 & *addr2)
->>>>>>> 661e50bc
  *
  */
 
